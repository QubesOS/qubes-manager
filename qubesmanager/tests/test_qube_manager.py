#!/usr/bin/python3
#
# The Qubes OS Project, https://www.qubes-os.org/
#
# Copyright (C) 2016 Marta Marczykowska-Górecka
#                                       <marmarta@invisiblethingslab.com>
#
# This program is free software; you can redistribute it and/or modify
# it under the terms of the GNU General Public License as published by
# the Free Software Foundation; either version 2 of the License, or
# (at your option) any later version.
#
# This program is distributed in the hope that it will be useful,
# but WITHOUT ANY WARRANTY; without even the implied warranty of
# MERCHANTABILITY or FITNESS FOR A PARTICULAR PURPOSE.  See the
# GNU General Public License for more details.
#
# You should have received a copy of the GNU General Public License along
# with this program; if not, write to the Free Software Foundation, Inc.,
# 51 Franklin Street, Fifth Floor, Boston, MA 02110-1301 USA.
#
import asyncio
import contextlib
import functools
import logging.handlers
import unittest
import unittest.mock

import subprocess
import datetime
import time

from PyQt5 import QtTest, QtCore, QtWidgets
from PyQt5.QtCore import (Qt, QSize)
from PyQt5.QtGui import (QIcon)

from qubesadmin import Qubes, events, exc
import qubesmanager.qube_manager as qube_manager
from qubesmanager.tests import init_qtapp


icon_size = qube_manager.icon_size


def listen_for_events(func):
    """Wrapper for a test that needs events listener to be registered all the time.
    Note the test still needs to yield to the event loop to actually handle events.
    """
    @functools.wraps(func)
    def wrapper(self, *args, **kwargs):
        events_listener = \
            asyncio.ensure_future(self.dispatcher.listen_for_events())
        # let it connect (run until first yield/await)
        self.loop.run_until_complete(asyncio.sleep(0))
        try:
            return func(self, *args, **kwargs)
        finally:
            events_listener.cancel()
            self.loop.call_soon(self.loop.stop)
            self.loop.run_forever()
    return wrapper

class QubeManagerTest(unittest.TestCase):
    def setUp(self):
        super(QubeManagerTest, self).setUp()
        self.qtapp, self.loop = init_qtapp()

        self.mock_qprogress = unittest.mock.patch(
            'PyQt5.QtWidgets.QProgressDialog')
        self.mock_qprogress.start()

        self.addCleanup(self.mock_qprogress.stop)

        self.qapp = Qubes()
        self.dispatcher = events.EventsDispatcher(self.qapp)

        self.dialog = qube_manager.VmManagerWindow(
            self.qtapp, self.qapp, self.dispatcher)

    def test_000_window_loads(self):
        self.assertTrue(self.dialog.table is not None, "Window did not load")

    def test_001_correct_vms_listed(self):
        vms_in_table = []

        for row in range(self.dialog.table.model().rowCount()):
            vm = self._get_table_vm(row)
            self.assertIsNotNone(vm)
            vms_in_table.append(vm.name)

            # check that name is listed correctly
            name_item = self._get_table_item(row, "Name")
            self.assertEqual(name_item, vm.name,
                             "Incorrect VM name for {}".format(vm.name))

        actual_vms = [vm.name for vm in self.qapp.domains]

        self.assertEqual(len(vms_in_table), len(actual_vms),
                         "Incorrect number of VMs loaded")
        self.assertListEqual(sorted(vms_in_table), sorted(actual_vms),
                             "Incorrect VMs loaded")

    def test_002_correct_template_listed(self):
        for row in range(self.dialog.table.model().rowCount()):
            vm = self._get_table_vm(row)
            # check that template is listed correctly
            template_item = self._get_table_item(row, "Template")
            if getattr(vm, "template", None):
                self.assertEqual(vm.template,
                                 template_item,
                                 "Incorrect template for {}".format(vm.name))
            else:
                self.assertEqual(vm.klass, template_item,
                                 "Incorrect class for {}".format(vm.name))

    def test_003_correct_netvm_listed(self):
        for row in range(self.dialog.table.model().rowCount()):
            vm = self._get_table_vm(row)

            # check that netvm is listed correctly
            netvm_item = self._get_table_item(row, "NetVM")
            netvm_value = getattr(vm, "netvm", None)

            if not netvm_value:
                netvm_value = "n/a"

            if netvm_value and hasattr(vm, "netvm") \
                    and vm.property_is_default("netvm"):
                netvm_value = "default ({})".format(netvm_value)

            self.assertEqual(netvm_value,
                             netvm_item,
                             "Incorrect netvm for {}".format(vm.name))

    def test_004_correct_disk_usage_listed(self):
        for row in range(self.dialog.table.model().rowCount()):
            vm = self._get_table_vm(row)

            size_item = self._get_table_item(row, "Disk Usage")
            if vm.klass == 'AdminVM':
                size_value = "n/a"
            else:
                size_value = round(vm.get_disk_utilization() / (1024 * 1024), 2)
                size_value = str(size_value) + " MiB"

            self.assertEqual(size_value,
                             size_item,
                             "Incorrect size for {}".format(vm.name))

    def test_005_correct_internal_listed(self):
        for row in range(self.dialog.table.model().rowCount()):
            vm = self._get_table_vm(row)

            internal_item = self._get_table_item(row, "Internal")
            internal_value = "Yes" if vm.features.get('internal', False) else ""

            self.assertEqual(internal_item, internal_value,
                             "Incorrect internal value for {}".format(vm.name))

    def test_006_correct_ip_listed(self):
        for row in range(self.dialog.table.model().rowCount()):
            vm = self._get_table_vm(row)

            ip_item = self._get_table_item(row, "IP")
            if hasattr(vm, 'ip'):
                ip_value = getattr(vm, 'ip')
                ip_value = "" if ip_value is None else ip_value
            else:
                ip_value = "n/a"

            self.assertEqual(ip_value, ip_item,
                             "Incorrect ip value for {}".format(vm.name))

    def test_007_incl_in_backups_listed(self):
        for row in range(self.dialog.table.model().rowCount()):
            vm = self._get_table_vm(row)

<<<<<<< HEAD
            incl_backups_item = self._get_table_item(row, "Backup",
                    Qt.CheckStateRole)
            incl_backups_value = getattr(vm, 'include_in_backups', False)
            incl_backups_value = Qt.Checked if incl_backups_value else Qt.Unchecked
=======
            incl_backups_item = self._get_table_item(row, "Backup", Qt.CheckStateRole) == Qt.Checked
            incl_backups_value = getattr(vm, 'include_in_backups', False)
>>>>>>> 5f1770fe

            self.assertEqual(
                incl_backups_value, incl_backups_item,
                "Incorrect include in backups value for {}".format(vm.name))

    def test_008_last_backup_listed(self):
        for row in range(self.dialog.table.model().rowCount()):
            vm = self._get_table_vm(row)

            last_backup_item = self._get_table_item(row, "Last backup")
            last_backup_value = getattr(vm, 'backup_timestamp', None)

            if last_backup_value:
                last_backup_value = str(
                    datetime.datetime.fromtimestamp(last_backup_value))

            self.assertEqual(
                last_backup_value, last_backup_item,
                "Incorrect last backup value for {}".format(vm.name))

    def test_009_def_dispvm_listed(self):
        for row in range(self.dialog.table.model().rowCount()):
            vm = self._get_table_vm(row)

            def_dispvm_item = self._get_table_item(row, "Default DispVM")
            if vm.property_is_default("default_dispvm"):
                def_dispvm_value = "default ({})".format(
                    vm.property_get_default("default_dispvm"))
            else:
                def_dispvm_value = getattr(vm, "default_dispvm", None)

            self.assertEqual(
                def_dispvm_value, def_dispvm_item,
                "Incorrect default dispvm value for {}".format(vm.name))

    def test_010_is_dvm_template_listed(self):
        for row in range(self.dialog.table.model().rowCount()):
            vm = self._get_table_vm(row)

            is_dvm_template_item = self._get_table_item(row, "Is DVM Template")
            is_dvm_template_value = "Yes" if \
                getattr(vm, "template_for_dispvms", False) else ""

            self.assertEqual(
                is_dvm_template_value, is_dvm_template_item,
                "Incorrect is DVM template value for {}".format(vm.name))

    def test_011_is_label_correct(self):
        for row in range(self.dialog.table.model().rowCount()):
            vm = self._get_table_vm(row)
            icon = QIcon.fromTheme(getattr(vm, 'icon', 'appvm-black'))
            icon = icon.pixmap(icon_size)

            label_pixmap = self._get_table_item(row, "Label", Qt.DecorationRole)

            self.assertEqual(label_pixmap.toImage(), icon.toImage())

    def test_012_is_state_correct(self):
        for row in range(self.dialog.table.model().rowCount()):
            vm = self._get_table_vm(row)

            displayed_power_state = self._get_table_item(row, "State")['power']

            self.assertEqual(
                displayed_power_state, vm.get_power_state(),
                "Wrong power state displayed for {}".format(vm.name))

    def test_013_incorrect_settings_file(self):
        mock_settings = unittest.mock.MagicMock(spec=QtCore.QSettings)

        settings_result_dict = {"view/sort_column": "Cthulhu",
                                "view/sort_order": "Fhtagn",
                                "view/menubar_visible": "R'lyeh"
                                }

        mock_settings.side_effect = (
            lambda x, *args, **kwargs: settings_result_dict.get(x))

        with unittest.mock.patch('PyQt5.QtCore.QSettings.value',
                                 mock_settings),\
                unittest.mock.patch('PyQt5.QtWidgets.QMessageBox.warning')\
                as mock_warning:
            self.dialog = qube_manager.VmManagerWindow(
                self.qtapp, self.qapp, self.dispatcher)
            self.assertEqual(mock_warning.call_count, 1)

    def test_100_sorting(self):
        col = self.dialog.qubes_model.columns_indices.index("Template")
        self.dialog.table.sortByColumn(col, QtCore.Qt.AscendingOrder)
        self.__check_sorting("Template")

        col = self.dialog.qubes_model.columns_indices.index("Name")
        self.dialog.table.sortByColumn(col, QtCore.Qt.AscendingOrder)
        self.__check_sorting("Name")

    @unittest.mock.patch('qubesmanager.qube_manager.QSettings.setValue')
    def test_101_hide_column(self, mock_settings):
        model = self.dialog.qubes_model
        action_no = model.columns_indices.index('Is DVM Template')
        self.dialog.menu_view.actions()[action_no].trigger()
        mock_settings.assert_called_with('columns/Is DVM Template', True)

        self.dialog.menu_view.actions()[action_no].trigger()
        mock_settings.assert_called_with('columns/Is DVM Template', False)

    @unittest.mock.patch('qubesmanager.settings.VMSettingsWindow')
    def test_200_vm_open_settings(self, mock_window):
        selected_vm = self._select_non_admin_vm()
        self.assertIsNotNone(selected_vm, "No valid non-admin VM found")
        widget = self.dialog.toolbar.widgetForAction(
            self.dialog.action_settings)
        QtTest.QTest.mouseClick(widget,
                                QtCore.Qt.LeftButton)
        mock_window.assert_called_once_with(
            selected_vm, qapp=self.qtapp, init_page="basic", qubesapp=self.qapp)

    def test_201_vm_open_settings_admin(self):
        self._select_admin_vm()

        self.assertFalse(self.dialog.action_settings.isEnabled(),
                         "Settings not disabled for admin VM")
        self.assertFalse(self.dialog.action_editfwrules.isEnabled(),
                         "Editfw not disabled for admin VM")
        self.assertFalse(self.dialog.action_appmenus.isEnabled(),
                         "Appmenus not disabled for admin VM")

    @unittest.mock.patch('qubesmanager.settings.VMSettingsWindow')
    def test_202_vm_open_firewall(self, mock_window):
        selected_vm = self._select_non_admin_vm()
        self.assertIsNotNone(selected_vm, "No valid non-admin VM found")
        widget = self.dialog.toolbar.widgetForAction(
            self.dialog.action_editfwrules)
        QtTest.QTest.mouseClick(widget,
                                QtCore.Qt.LeftButton)
        mock_window.assert_called_once_with(
            selected_vm, qapp=self.qtapp, init_page="firewall",
            qubesapp=self.qapp)

    @unittest.mock.patch('qubesmanager.settings.VMSettingsWindow')
    def test_203_vm_open_apps(self, mock_window):
        selected_vm = self._select_non_admin_vm()
        self.assertIsNotNone(selected_vm, "No valid non-admin VM found")
        widget = self.dialog.toolbar.widgetForAction(
            self.dialog.action_appmenus)
        QtTest.QTest.mouseClick(widget,
                                QtCore.Qt.LeftButton)
        mock_window.assert_called_once_with(
            selected_vm, qapp=self.qtapp, init_page="applications",
            qubesapp=self.qapp)

    @unittest.mock.patch('PyQt5.QtWidgets.QMessageBox.warning')
    def test_204_vm_keyboard(self, mock_message):
        selected_vm = self._select_non_admin_vm(running=True)
        self.assertIsNotNone(selected_vm, "No valid non-admin VM found")
        if 'supported-feature.keyboard-layout' not in selected_vm.features:
            self.skipTest("VM {!s} does not support new layout change".format(selected_vm))
        widget = self.dialog.toolbar.widgetForAction(
            self.dialog.action_set_keyboard_layout)
        with unittest.mock.patch.object(selected_vm, 'run') as mock_run:
            QtTest.QTest.mouseClick(widget,
                                    QtCore.Qt.LeftButton)
            mock_run.assert_called_once_with("qubes-change-keyboard-layout")
        self.assertEqual(mock_message.call_count, 0,
                         "VM does not support new layout change")

    @unittest.mock.patch('PyQt5.QtWidgets.QMessageBox.warning')
    def test_205_vm_keyboard_not_running(self, mock_message):
        selected_vm = self._select_non_admin_vm(running=False)
        self.assertIsNotNone(selected_vm, "No valid non-admin VM found")
        widget = self.dialog.toolbar.widgetForAction(
            self.dialog.action_set_keyboard_layout)
        with unittest.mock.patch.object(selected_vm, 'run') as mock_run:
            QtTest.QTest.mouseClick(widget,
                                    QtCore.Qt.LeftButton)
            self.assertEqual(mock_run.call_count, 0,
                             "Keyboard change called on a halted VM")

    def test_206_dom0_keyboard(self):
        self._select_admin_vm()
        self.assertFalse(self.dialog.action_set_keyboard_layout.isEnabled())

    @unittest.mock.patch("PyQt5.QtWidgets.QMessageBox.question",
                         return_value=QtWidgets.QMessageBox.Yes)
    def test_207_update_vm_not_running(self, _):
        selected_vm = self._select_templatevm(running=False)
        self.assertIsNotNone(selected_vm, "No valid template VM found")

        widget = self.dialog.toolbar.widgetForAction(
            self.dialog.action_updatevm)

        with unittest.mock.patch('qubesmanager.qube_manager.UpdateVMThread') \
                as mock_update:
            QtTest.QTest.mouseClick(widget,
                                    QtCore.Qt.LeftButton)
            mock_update.assert_called_once_with(selected_vm)
            mock_update().start.assert_called_once_with()

    def test_208_update_vm_admin(self):
        selected_vm = self._select_admin_vm()
        self.assertIsNotNone(selected_vm, "No valid admin VM found")

        widget = self.dialog.toolbar.widgetForAction(
            self.dialog.action_updatevm)

        with unittest.mock.patch('qubesmanager.qube_manager.UpdateVMThread') \
                as mock_update:
            QtTest.QTest.mouseClick(widget,
                                    QtCore.Qt.LeftButton)
            mock_update.assert_called_once_with(selected_vm)
            mock_update().start.assert_called_once_with()

    @unittest.mock.patch("PyQt5.QtWidgets.QInputDialog.getText",
                         return_value=("command to run", True))
    def test_209_run_command_in_vm(self, _):
        selected_vm = self._select_non_admin_vm()

        self.assertIsNotNone(selected_vm, "No valid non-admin VM found")

        with unittest.mock.patch('qubesmanager.qube_manager.RunCommandThread') \
                as mock_thread:
            self.dialog.action_run_command_in_vm.trigger()
            mock_thread.assert_called_once_with(selected_vm, "command to run")
            mock_thread().finished.connect.assert_called_once_with(
                self.dialog.clear_threads)
            mock_thread().start.assert_called_once_with()

    def test_210_run_command_in_adminvm(self):
        self._select_admin_vm()

        self.assertFalse(self.dialog.action_run_command_in_vm.isEnabled(),
                         "Should not be able to run commands for dom0")

    @unittest.mock.patch("PyQt5.QtWidgets.QMessageBox.warning")
    def test_211_pausevm(self, mock_warn):
        selected_vm = self._select_non_admin_vm(running=True)

        self.assertTrue(self.dialog.action_pausevm.isEnabled(),
                        "Pause not enabled for a running VM")

        with unittest.mock.patch.object(selected_vm, 'pause') as mock_pause:
            self.dialog.action_pausevm.trigger()
            mock_pause.assert_called_once_with()

            mock_pause.side_effect = exc.QubesException('Error')
            self.dialog.action_pausevm.trigger()
            self.assertEqual(mock_warn.call_count, 1)

    def test_212_resumevm(self):
        selected_vm = self._select_non_admin_vm(running=False)

        with unittest.mock.patch.object(selected_vm, 'get_power_state')\
                as mock_state, \
                unittest.mock.patch.object(selected_vm, 'unpause')\
                as mock_unpause:
            mock_state.return_value = 'Paused'
            self.dialog.action_resumevm.trigger()
            mock_unpause.assert_called_once_with()

        with unittest.mock.patch('qubesmanager.qube_manager.StartVMThread') \
                as mock_thread:
            self.dialog.action_resumevm.trigger()
            mock_thread.assert_called_once_with(selected_vm)
            mock_thread().finished.connect.assert_called_once_with(
                self.dialog.clear_threads)
            mock_thread().start.assert_called_once_with()

    def test_213_resume_running_vm(self):
        self._select_non_admin_vm(running=True)
        self.assertFalse(self.dialog.action_resumevm.isEnabled())

    @unittest.mock.patch("PyQt5.QtWidgets.QMessageBox.question",
                         return_value=QtWidgets.QMessageBox.Yes)
    @unittest.mock.patch('PyQt5.QtCore.QTimer.singleShot')
    @unittest.mock.patch('qubesmanager.qube_manager.VmShutdownMonitor')
    def test_214_shutdownvm(self, mock_monitor, mock_timer, _):
        selected_vm = self._select_non_admin_vm(running=True)

        with unittest.mock.patch.object(selected_vm, 'shutdown')\
                as mock_shutdown:
            self.dialog.action_shutdownvm.trigger()
            mock_shutdown.assert_called_once_with(force=False)
            mock_monitor.assert_called_once_with(
                selected_vm, unittest.mock.ANY, unittest.mock.ANY,
                unittest.mock.ANY)
            mock_timer.assert_called_once_with(unittest.mock.ANY,
                                               unittest.mock.ANY)

    def test_215_shutdown_halted_vm(self):
        self._select_non_admin_vm(running=False)

        self.assertFalse(self.dialog.action_shutdownvm.isEnabled())

    @unittest.mock.patch('qubesmanager.create_new_vm.NewVmDlg')
    def test_216_create_vm(self, mock_new_vm):
        action = self.dialog.action_createvm
        self.assertTrue(action.isEnabled())

        action.trigger()

        self.assertEqual(mock_new_vm.call_count, 1,
                         "Create New VM window did not appear")

    def test_217_remove_admin_vm(self):
        self._select_admin_vm()

        self.assertFalse(self.dialog.action_removevm.isEnabled())

    @unittest.mock.patch("qubesmanager.qube_manager.QMessageBox")
    @unittest.mock.patch('qubesadmin.utils.vm_dependencies')
    def test_218_remove_vm_dependencies(self, mock_dependencies, mock_msgbox):
        mock_vm = unittest.mock.Mock(spec=['name'],
                                     **{'name.return_value': 'test-vm'})
        mock_dependencies.return_value = [(mock_vm, "test_prop")]

        action = self.dialog.action_removevm
        self._select_non_admin_vm()
        action.trigger()

        mock_msgbox().show.assert_called_with()

    @unittest.mock.patch('PyQt5.QtWidgets.QMessageBox.warning')
    @unittest.mock.patch("PyQt5.QtWidgets.QInputDialog.getText")
    @unittest.mock.patch('qubesadmin.utils.vm_dependencies')
    def test_219_remove_vm_no_depencies(
            self, mock_dependencies, mock_input, mock_warning):
        action = self.dialog.action_removevm
        selected_vm = self._select_non_admin_vm(running=False)

        # test with no dependencies
        mock_dependencies.return_value = None

        with unittest.mock.patch('qubesmanager.common_threads.RemoveVMThread')\
                as mock_thread:
            mock_input.return_value = (selected_vm, False)
            action.trigger()
            self.assertEqual(mock_thread.call_count, 0,
                             "VM removed despite user clicking 'cancel")

            mock_input.return_value = ("wrong_name", True)
            action.trigger()
            self.assertEqual(mock_warning.call_count, 1)
            self.assertEqual(mock_thread.call_count, 0,
                             "VM removed despite user not confirming the name")

            mock_input.return_value = (selected_vm.name, True)
            action.trigger()
            mock_thread.assert_called_once_with(selected_vm)
            mock_thread().finished.connect.assert_called_once_with(
                self.dialog.clear_threads)
            mock_thread().start.assert_called_once_with()

    def test_220_restartvm_halted_vm(self):
        self._select_non_admin_vm(running=False)
        self.assertFalse(self.dialog.action_restartvm.isEnabled())

    @unittest.mock.patch('PyQt5.QtCore.QTimer.singleShot')
    @unittest.mock.patch('qubesmanager.qube_manager.VmShutdownMonitor')
    @unittest.mock.patch("PyQt5.QtWidgets.QMessageBox.question",
                         return_value=QtWidgets.QMessageBox.Yes)
    def test_221_restartvm_running_vm(self, _msgbox, mock_monitor, _qtimer):
        selected_vm = self._select_non_admin_vm(running=True)

        action = self.dialog.action_restartvm

        # currently the VM is running
        with unittest.mock.patch.object(selected_vm, 'shutdown')\
                as mock_shutdown:
            action.trigger()
            mock_shutdown.assert_called_once_with(force=True)
            mock_monitor.assert_called_once_with(
                 selected_vm, 1000, True, unittest.mock.ANY)

    @unittest.mock.patch('qubesmanager.qube_manager.StartVMThread')
    @unittest.mock.patch("PyQt5.QtWidgets.QMessageBox.question",
                         return_value=QtWidgets.QMessageBox.Yes)
    def test_222_restartvm_shutdown_meantime(self, _, mock_thread):
        selected_vm = self._select_non_admin_vm(running=True)

        action = self.dialog.action_restartvm

        # it was shutdown in the meantime
        with unittest.mock.patch.object(
                selected_vm, 'is_running', **{'return_value': False}):
            action.trigger()
            mock_thread.assert_called_once_with(selected_vm)
            mock_thread().finished.connect.assert_called_once_with(
                self.dialog.clear_threads)
            mock_thread().start.assert_called_once_with()

    @unittest.mock.patch('qubesmanager.qube_manager.UpdateVMThread')
    def test_223_updatevm_running(self, mock_thread):
        selected_vm = self._select_non_admin_vm(running=True)

        self.dialog.action_updatevm.trigger()

        mock_thread.assert_called_once_with(selected_vm)
        mock_thread().finished.connect.assert_called_once_with(
            self.dialog.clear_threads)
        mock_thread().start.assert_called_once_with()

    @unittest.mock.patch("PyQt5.QtWidgets.QMessageBox.question",
                         return_value=QtWidgets.QMessageBox.Yes)
    @unittest.mock.patch('qubesmanager.qube_manager.UpdateVMThread')
    def test_224_updatevm_halted(self, mock_thread, _):
        selected_vm = self._select_non_admin_vm(running=False)

        self.dialog.action_updatevm.trigger()

        mock_thread.assert_called_once_with(selected_vm)
        mock_thread().finished.connect.assert_called_once_with(
            self.dialog.clear_threads)
        mock_thread().start.assert_called_once_with()

    @unittest.mock.patch("PyQt5.QtWidgets.QMessageBox.question",
                         return_value=QtWidgets.QMessageBox.Yes)
    def test_224_killvm(self, _):
        selected_vm = self._select_non_admin_vm(running=True)
        action = self.dialog.action_killvm

        with unittest.mock.patch.object(selected_vm, 'kill') as mock_kill:
            action.trigger()
            mock_kill.assert_called_once_with()

    @unittest.mock.patch("PyQt5.QtWidgets.QMessageBox.question",
                         return_value=QtWidgets.QMessageBox.Cancel)
    def test_225_killvm_cancel(self, _):
        selected_vm = self._select_non_admin_vm(running=True)
        action = self.dialog.action_killvm

        with unittest.mock.patch.object(selected_vm, 'kill') as mock_kill:
            action.trigger()
            self.assertEqual(mock_kill.call_count, 0,
                             "Ignored Cancel on kill VM")

    @unittest.mock.patch('qubesmanager.global_settings.GlobalSettingsWindow')
    def test_226_global_settings(self, mock_settings):
        self._select_non_admin_vm()
        self.dialog.action_global_settings.trigger()
        self.assertEqual(mock_settings.call_count, 1,
                         "Global Settings not opened")

        self._select_admin_vm()
        self.dialog.action_global_settings.trigger()
        self.assertEqual(mock_settings.call_count, 2,
                         "Global Settings not opened for the second time")

    @unittest.mock.patch('qubesmanager.backup.BackupVMsWindow')
    def test_227_backup(self, mock_backup):
        self.dialog.action_backup.trigger()
        self.assertTrue(self.dialog.action_backup.isEnabled())
        self.assertEqual(mock_backup.call_count, 1,
                         "Backup window does not appear")

    @unittest.mock.patch('qubesmanager.restore.RestoreVMsWindow')
    def test_228_restore(self, mock_restore):
        self.dialog.action_restore.trigger()
        self.assertTrue(self.dialog.action_restore.isEnabled())
        self.assertEqual(mock_restore.call_count, 1,
                         "Backup window does not appear")

    @unittest.mock.patch('qubesmanager.qube_manager.AboutDialog')
    def test_229_about_qubes(self, mock_about):
        self.assertTrue(self.dialog.action_about_qubes.isEnabled())
        self.dialog.action_about_qubes.trigger()

        self.assertEqual(
            mock_about.call_count, 1, "About window does not appear")

    def test_230_exit_action(self):
        self.assertTrue(self.dialog.action_exit.isEnabled())
        with unittest.mock.patch.object(self.dialog, 'close') as mock_close:
            self.dialog.action_exit.trigger()
            mock_close.assert_called_once_with()

    @unittest.mock.patch('subprocess.check_call')
    def test_231_template_manager(self, mock_subprocess):
        self.assertTrue(self.dialog.action_manage_templates.isEnabled())

        self.dialog.action_manage_templates.trigger()
        mock_subprocess.assert_called_once_with('qubes-template-manager')

    @unittest.mock.patch('qubesmanager.clone_vm.CloneVMDlg')
    def test_232_clonevm(self, mock_clone):
        action = self.dialog.action_clonevm

        self._select_admin_vm()
        self.assertFalse(action.isEnabled())

        selected_vm = self._select_non_admin_vm()
        self.assertTrue(action.isEnabled())

        action.trigger()
        mock_clone.assert_called_once_with(self.qtapp, self.qapp,
                                          src_vm=selected_vm)

    def test_233_search_action(self):
        self.qtapp.setActiveWindow(self.dialog.searchbox)
        self.dialog.action_search.trigger()
        self.assertTrue(self.dialog.searchbox.hasFocus())

        # input text
        self.dialog.searchbox.setText("sys")
        # click outside the widget
        QtTest.QTest.mouseClick(self.dialog.table, QtCore.Qt.LeftButton)
        # click the widget, check if it is correctly activated and the whole
        # text was selected
        QtTest.QTest.mouseClick(self.dialog.searchbox, QtCore.Qt.LeftButton)
        self.assertTrue(self.dialog.searchbox.hasFocus())
        self.assertEqual(self.dialog.searchbox.selectedText(), "sys")

    def test_234_searchbox(self):
        # look for sys
        self.dialog.searchbox.setText("sys")
        expected_number = \
            len([vm for vm in self.qapp.domains if "sys" in vm.name])
        actual_number = self._count_visible_table_rows()
        self.assertEqual(expected_number, actual_number,
                         "Incorrect number of vms shown for 'sys'")

        # clear search
        self.dialog.searchbox.setText("")
        expected_number = len([vm for vm in self.qapp.domains])
        actual_number = self._count_visible_table_rows()
        self.assertEqual(expected_number, actual_number,
                         "Incorrect number of vms shown for cleared search box")

    def test_235_hide_show_toolbars(self):
        with unittest.mock.patch('PyQt5.QtCore.QSettings.setValue')\
                as mock_setvalue:
            self.dialog.action_menubar.trigger()
            mock_setvalue.assert_called_with('view/menubar_visible', False)
            self.dialog.action_toolbar.trigger()
            mock_setvalue.assert_called_with('view/toolbar_visible', False)

            self.assertFalse(self.dialog.menubar.isVisible(),
                             "Menubar not hidden correctly")
            self.assertFalse(self.dialog.toolbar.isVisible(),
                             "Toolbar not hidden correctly")

    def test_236_clear_searchbox(self):
        self.dialog.searchbox.setText("text")

        self.assertEqual(self.dialog.searchbox.text(), "text")

        QtTest.QTest.keyPress(self.dialog, QtCore.Qt.Key_Escape)

        self.assertEqual(self.dialog.searchbox.text(), "",
                         "Escape failed to clear searchbox")

        expected_number = len([vm for vm in self.qapp.domains])
        actual_number = self._count_visible_table_rows()
        self.assertEqual(expected_number, actual_number,
                         "Incorrect number of vms shown for cleared search box")

    @unittest.mock.patch('PyQt5.QtWidgets.QMessageBox.question')
    @listen_for_events
    def test_240_network_menu_single(self, mock_question):
        mock_question.return_value = QtWidgets.QMessageBox.Yes
        target_vm_name = 'work'

        self._run_command_and_process_events(
            ['qvm-prefs', '-D', target_vm_name, 'netvm'], timeout=20)
        self._select_vms(['work'])
        selected_vm = self.qapp.domains[target_vm_name]
        # reset to default even in case of failure
        self.addCleanup(functools.partial(delattr, selected_vm, 'netvm'))

        # this is the method to get '==' operator working on icons...
        on_icon = QIcon(":/on.png").pixmap(64).toImage()
        off_icon = QIcon().pixmap(64).toImage()
        for action in self.dialog.network_menu.actions():
            if action.text().startswith('default '):
                self.assertEqual(action.icon().pixmap(64).toImage(), on_icon)
                break
        else:
            self.fail('default netvm not found')

        # change to specific value
        for action in self.dialog.network_menu.actions():
            if action.text() == 'sys-net':
                self.assertEqual(action.icon().pixmap(64).toImage(), off_icon)
                action.trigger()
                break
        else:
            self.fail('sys-net netvm not found')
        # process events
        self.loop.run_until_complete(asyncio.sleep(0))
        mock_question.assert_called()
        self.assertEqual(str(selected_vm.netvm), 'sys-net')
        mock_question.reset_mock()

        # change to none
        for action in self.dialog.network_menu.actions():
            if action.text() == 'None':
                self.assertEqual(action.icon().pixmap(64).toImage(), off_icon)
                action.trigger()
                break
        else:
            self.fail('"none" netvm not found')
        # process events
        self.loop.run_until_complete(asyncio.sleep(0))
        mock_question.assert_called()
        self.assertIsNone(selected_vm.netvm)
        mock_question.reset_mock()

        # then go back to the default
        for action in self.dialog.network_menu.actions():
            if action.text().startswith('default '):
                self.assertEqual(action.icon().pixmap(64).toImage(), off_icon)
                action.trigger()
                break
        # process events
        self.loop.run_until_complete(asyncio.sleep(0))

        mock_question.assert_called()
        self.assertTrue(selected_vm.property_is_default('netvm'))

    @unittest.mock.patch('PyQt5.QtWidgets.QMessageBox.question')
    @listen_for_events
    def test_241_network_menu_multiple(self, mock_question):
        mock_question.return_value = QtWidgets.QMessageBox.Yes
        target_vm_names = ['work', 'personal', 'vault']
        work = self.qapp.domains['work']
        personal = self.qapp.domains['personal']
        vault = self.qapp.domains['vault']
        # reset to default even in case of failure
        self.addCleanup(functools.partial(delattr, work, 'netvm'))
        self.addCleanup(functools.partial(delattr, personal, 'netvm'))
        self.addCleanup(functools.partial(setattr, vault, 'netvm', None))

        self._run_command_and_process_events(
            ['qvm-prefs', '-D', 'work', 'netvm'], timeout=5)
        self._run_command_and_process_events(
            ['qvm-prefs', '-D', 'personal', 'netvm'], timeout=5)
        self._run_command_and_process_events(
            ['qvm-prefs', 'vault', ''], timeout=5)
        self._select_vms(target_vm_names)

        # this is the method to get '==' operator working on icons...
        on_icon = QIcon(":/on.png").pixmap(64).toImage()
        transient_icon = QIcon(":/transient.png").pixmap(64).toImage()
        off_icon = QIcon().pixmap(64).toImage()
        for action in self.dialog.network_menu.actions():
            if action.text().startswith('default '):
                # work, personal
                self.assertEqual(action.icon().pixmap(64).toImage(), transient_icon)
            elif action.text() == 'None':
                # vault
                self.assertEqual(action.icon().pixmap(64).toImage(), transient_icon)
            else:
                self.assertEqual(action.icon().pixmap(64).toImage(), off_icon)

        # change to specific value
        for action in self.dialog.network_menu.actions():
            if action.text() == 'sys-net':
                self.assertEqual(action.icon().pixmap(64).toImage(), off_icon)
                action.trigger()
                break
        else:
            self.fail('sys-net netvm not found')
        # process events
        self.loop.run_until_complete(asyncio.sleep(0))
        mock_question.assert_called()
        self.assertEqual(str(work.netvm), 'sys-net')
        self.assertEqual(str(personal.netvm), 'sys-net')
        self.assertEqual(str(vault.netvm), 'sys-net')
        mock_question.reset_mock()

    @unittest.mock.patch('PyQt5.QtWidgets.QMessageBox.question')
    @listen_for_events
    def test_250_template_menu_single(self, mock_question):
        mock_question.return_value = QtWidgets.QMessageBox.Yes
        target_vm_name = 'work'
        selected_vm = self.qapp.domains[target_vm_name]
        if selected_vm.is_running():
            self.skipTest(
                'VM {!s} is running, please stop it first'.format(selected_vm))
        current_template = selected_vm.template
        new_template = self._select_templatevm(
            different_than=[str(current_template)])

        self._select_vms(['work'])

        # reset to previous value even in case of failure
        self.addCleanup(functools.partial(
            setattr, selected_vm, 'template', str(current_template)))

        # this is the method to get '==' operator working on icons...
        on_icon = QIcon(":/on.png").pixmap(64).toImage()
        off_icon = QIcon().pixmap(64).toImage()
        found = False
        for action in self.dialog.template_menu.actions():
            if action.text() == str(current_template):
                self.assertEqual(action.icon().pixmap(64).toImage(), on_icon)
                found = True
            else:
                self.assertEqual(action.icon().pixmap(64).toImage(), off_icon)

        if not found:
            self.fail(
                'current template value ({!s}) not found in the menu'.format(
                    current_template))

        # change to specific value
        for action in self.dialog.template_menu.actions():
            if action.text() == str(new_template):
                self.assertEqual(action.icon().pixmap(64).toImage(), off_icon)
                action.trigger()
                break
        else:
            self.fail('template {!s} not found in the menu'.format(new_template))
        # process events
        self.loop.run_until_complete(asyncio.sleep(0))
        mock_question.assert_called()
        # compare str(), to have better error message on mismatch
        self.assertEqual(str(selected_vm.template), str(new_template))
        mock_question.reset_mock()

    @unittest.mock.patch('PyQt5.QtWidgets.QMessageBox.question')
    @listen_for_events
    def test_251_template_menu_multiple(self, mock_question):
        mock_question.return_value = QtWidgets.QMessageBox.Yes
        target_vm_names = ['work', 'personal', 'untrusted']
        work = self.qapp.domains['work']
        personal = self.qapp.domains['personal']
        untrusted = self.qapp.domains['untrusted']
        if any(vm.is_running() for vm in [work, personal, untrusted]):
            self.skipTest('Any of work, personal, untrusted VM is running')

        old_template = work.template
        new_template = self._select_templatevm(
            different_than=[str(work.template),
                            str(personal.template),
                            str(untrusted.template)])
        # reset to previous value even in case of failure
        self.addCleanup(functools.partial(
            setattr, work, 'template', str(work.template)))
        self.addCleanup(functools.partial(
            setattr, personal, 'template', str(personal.template)))
        self.addCleanup(functools.partial(
            setattr, untrusted, 'template', str(untrusted.template)))

        # set all to the same value
        self._run_command_and_process_events(
            ['qvm-prefs', 'personal', 'template', str(work.template)], timeout=5)
        self._run_command_and_process_events(
            ['qvm-prefs', 'untrusted', 'template', str(work.template)], timeout=5)

        self._select_vms(target_vm_names)

        # this is the method to get '==' operator working on icons...
        on_icon = QIcon(":/on.png").pixmap(64).toImage()
        transient_icon = QIcon(":/transient.png").pixmap(64).toImage()
        off_icon = QIcon().pixmap(64).toImage()
        for action in self.dialog.template_menu.actions():
            if action.text() == str(old_template):
                self.assertIn(
                    action.icon().pixmap(64).toImage(),
                    (on_icon, transient_icon))
            else:
                self.assertEqual(action.icon().pixmap(64).toImage(), off_icon)

        # make one different
        self._run_command_and_process_events(
            ['qvm-prefs', 'work', 'template', str(new_template)], timeout=5)

        for action in self.dialog.template_menu.actions():
            if action.text() == str(old_template):
                self.assertEqual(action.icon().pixmap(64).toImage(), transient_icon)
            elif action.text() == str(new_template):
                self.assertEqual(action.icon().pixmap(64).toImage(), transient_icon)
            else:
                self.assertEqual(action.icon().pixmap(64).toImage(), off_icon)

        # change all to the same value
        for action in self.dialog.template_menu.actions():
            if action.text() == str(new_template):
                action.trigger()
                break
        else:
            self.fail('{!s} template not found'.format(new_template))
        # process events
        self.loop.run_until_complete(asyncio.sleep(0))
        mock_question.assert_called()
        self.assertEqual(str(work.template), str(new_template))
        self.assertEqual(str(personal.template), str(new_template))
        self.assertEqual(str(untrusted.template), str(new_template))


    @unittest.mock.patch('PyQt5.QtWidgets.QMessageBox.information')
    @unittest.mock.patch('PyQt5.QtWidgets.QMessageBox.warning')
    def test_300_clear_threads(self, mock_warning, mock_info):
        mock_thread_finished_ok = unittest.mock.Mock(
            spec=['isFinished', 'msg', 'msg_is_success'],
            msg=None, msg_is_success=False,
            **{'isFinished.return_value': True})
        mock_thread_not_finished = unittest.mock.Mock(
            spec=['isFinished', 'msg', 'msg_is_success'],
            msg=None, msg_is_success=False,
            **{'isFinished.return_value': False})
        mock_thread_finished_error = unittest.mock.Mock(
            spec=['isFinished', 'msg', 'msg_is_success'],
            msg=("Error", "Error"), msg_is_success=False,
            **{'isFinished.return_value': True})
        mock_thread_fin_error_success = unittest.mock.Mock(
            spec=['isFinished', 'msg', 'msg_is_success'],
            msg=("Done", "Done"), msg_is_success=True,
            **{'isFinished.return_value': True})

        # single finished thread
        self.dialog.threads_list = [mock_thread_not_finished,
                                    mock_thread_finished_ok]
        self.dialog.clear_threads()
        self.assertEqual(mock_warning.call_count, 0)
        self.assertEqual(mock_info.call_count, 0)
        self.assertEqual(len(self.dialog.threads_list), 1)

        # an error thread and some in-progress ones
        self.dialog.threads_list = [mock_thread_not_finished,
                                    mock_thread_not_finished,
                                    mock_thread_finished_error]
        self.dialog.clear_threads()
        self.assertEqual(mock_warning.call_count, 1)
        self.assertEqual(mock_info.call_count, 0)
        self.assertEqual(len(self.dialog.threads_list), 2)

        # an error-success thread and some in-progress ones
        self.dialog.threads_list = [mock_thread_not_finished,
                                    mock_thread_not_finished,
                                    mock_thread_fin_error_success,
                                    mock_thread_finished_error]
        self.dialog.clear_threads()
        self.assertEqual(mock_warning.call_count, 1)
        self.assertEqual(mock_info.call_count, 1)
        self.assertEqual(len(self.dialog.threads_list), 3)

    def test_400_event_domain_added(self):
        number_of_vms = self.dialog.table.model().rowCount()

        self.addCleanup(subprocess.call, ["qvm-remove", "-f", "test-vm"])

        self._run_command_and_process_events(
            ["qvm-create", "--label", "red", "test-vm"])

        # a single row was added to the table
        self.assertEqual(self.dialog.table.model().rowCount(), number_of_vms+1)

        # table contains the correct vms
        vms_in_table = self._create_set_of_current_vms()

        vms_in_system = set([vm.name for vm in self.qapp.domains])

        self.assertEqual(vms_in_table, vms_in_system, "Table not updated "
                                                      "correctly after add")

        # check if sorting works
        self.__check_sorting("Name")

        # try opening settings for the added vm
        for row in range(self.dialog.table.model().rowCount()):
            name = self._get_table_item(row, "Name")
            if name == "test-vm":
                index = self.dialog.table.model().index(row, 0)
                self.dialog.table.setCurrentIndex(index)
                break
        with unittest.mock.patch('qubesmanager.settings.VMSettingsWindow')\
                as mock_settings:
            self.dialog.action_settings.trigger()
            mock_settings.assert_called_once_with(
                self.qapp.domains["test-vm"], qapp = self.qtapp,
                init_page = "basic", qubesapp = self.qapp)

    def test_401_event_domain_removed(self):
        initial_vms = self._create_set_of_current_vms()

        self._run_command_and_process_events(
            ["qvm-create", "--label", "red", "test-vm"])

        current_vms = self._create_set_of_current_vms()
        self.assertEqual(len(initial_vms) + 1, len(current_vms))

        self._run_command_and_process_events(
            ["qvm-remove", "--force", "test-vm"])
        current_vms = self._create_set_of_current_vms()
        self.assertEqual(initial_vms, current_vms)

        # check if sorting works
        self.__check_sorting("Name")

    def test_403_event_dispvm_added(self):
        initial_vms = self._create_set_of_current_vms()

        dispvm_template = None

        for vm in self.qapp.domains:
            if getattr(vm, "template_for_dispvms", False):
                dispvm_template = vm.name
                break
        self.assertIsNotNone(dispvm_template,
                             "Cannot find a template for dispVMs")

        # this requires very long timeout, because it takes time for the
        # dispvm to vanish
        self._run_command_and_process_events(
            ["qvm-run", "--dispvm", dispvm_template, "true"], timeout=60,
            additional_timeout=60)

        final_vms = self._create_set_of_current_vms()

        self.assertEqual(initial_vms, final_vms,
                         "Failed handling of a created-and-removed dispvm")

    def test_404_crashing_dispvm(self):
        initial_vms = self._create_set_of_current_vms()

        dispvm_template = None

        for vm in self.qapp.domains:
            if getattr(vm, "template_for_dispvms", False):
                dispvm_template = vm.name
                break

        self.assertIsNotNone(dispvm_template,
                             "Cannot find a template for dispVMs")

        current_memory = getattr(self.qapp.domains[dispvm_template], "memory")
        self.addCleanup(
            subprocess.call,
            ["qvm-prefs", dispvm_template, "memory", str(current_memory)])
        subprocess.check_call(
            ["qvm-prefs", dispvm_template, "memory", "600000"])

        self._run_command_and_process_events(
            ["qvm-run", "--dispvm", dispvm_template, "true"], timeout=30,
            additional_timeout=15)

        final_vms = self._create_set_of_current_vms()

        self.assertEqual(initial_vms, final_vms,
                         "Failed handling of dispvm that crashed on start")

    def test_405_prop_change_label(self):
        target_vm_name = "work"
        vm_row = self._find_vm_row(target_vm_name)

        current_label = self._get_table_item(vm_row, "Label", Qt.DecorationRole)

        self.addCleanup(
            subprocess.call, ["qvm-prefs", target_vm_name, "label", "blue"])
        self._run_command_and_process_events(
            ["qvm-prefs", target_vm_name, "label", "red"], timeout=20)

        new_label = self._get_table_item(vm_row, "Label", Qt.DecorationRole)

        self.assertNotEqual(current_label.toImage(), new_label.toImage(),
                            "Label icon did not change")

        icon = QIcon.fromTheme(self.qapp.domains[target_vm_name].label.icon)
        icon = icon.pixmap(icon_size)

        self.assertEqual(new_label.toImage(), icon.toImage(), "Incorrect label")

    def test_406_prop_change_template(self):
        target_vm_name = "work"
        vm_row = self._find_vm_row(target_vm_name)

        old_template = self._get_table_item(vm_row, "Template")
        new_template = None
        for vm in self.qapp.domains:
            if vm.klass == 'TemplateVM' and vm.name != old_template:
                new_template = vm.name
                break

        self.addCleanup(
            subprocess.call,
            ["qvm-prefs", target_vm_name, "template", old_template])
        self._run_command_and_process_events(
            ["qvm-prefs", target_vm_name, "template", new_template])

        self.assertNotEqual(old_template,
                            self._get_table_item(vm_row, "Template"),
                            "Template did not change")
        self.assertEqual(
            self._get_table_item(vm_row, "Template"),
            self.qapp.domains[target_vm_name].template.name,
            "Incorrect template")

    def test_407_prop_change_netvm(self):
        target_vm_name = "work"
        vm_row = self._find_vm_row(target_vm_name)

        old_netvm = self._get_table_item(vm_row, "NetVM")
        new_netvm = None
        for vm in self.qapp.domains:
            if getattr(vm, "provides_network", False) and vm.name != old_netvm:
                new_netvm = vm.name
                break

        self.addCleanup(
            subprocess.call, ["qvm-prefs", target_vm_name, "netvm", old_netvm])
        self._run_command_and_process_events(
            ["qvm-prefs", target_vm_name, "netvm", new_netvm])

        self.assertNotEqual(old_netvm,
                            self._get_table_item(vm_row, "NetVM"),
                            "NetVM did not change")
        self.assertEqual(
            self._get_table_item(vm_row, "NetVM"),
            self.qapp.domains[target_vm_name].netvm.name,
            "Incorrect NetVM")

    @unittest.expectedFailure
    def test_408_prop_change_internal(self):
        target_vm_name = "work"
        vm_row = self._find_vm_row(target_vm_name)

        self.addCleanup(subprocess.call,
                        ["qvm-features", "--unset", "work", "interal"])
        self._run_command_and_process_events(
            ["qvm-features", "work", "interal", "1"])

        self.assertEqual(
            self._get_table_item(vm_row, "Internal"),
            "Yes",
            "Incorrect value for internal VM")

        self._run_command_and_process_events(
            ["qvm-features", "--unset", "work", "interal"])

        self.assertEqual(
            self._get_table_item(vm_row, "Internal"),
            "",
            "Incorrect value for non-internal VM")

    def test_409_prop_change_ip(self):
        target_vm_name = "work"
        vm_row = self._find_vm_row(target_vm_name)

        old_ip = self._get_table_item(vm_row, "IP")
        new_ip = old_ip.replace(".0.", ".5.")

        self.addCleanup(
            subprocess.call, ["qvm-prefs", target_vm_name, "ip", old_ip])
        self._run_command_and_process_events(
            ["qvm-prefs", target_vm_name, "ip", new_ip])

        self.assertNotEqual(old_ip,
                            self._get_table_item(vm_row, "IP"),
                            "IP did not change")
        self.assertEqual(
            self._get_table_item(vm_row, "IP"),
            self.qapp.domains[target_vm_name].ip,
            "Incorrect IP")

    def test_410_prop_change_in_backups(self):
        target_vm_name = "work"
        vm_row = self._find_vm_row(target_vm_name)

        old_value = self.qapp.domains[target_vm_name].include_in_backups
        new_value = not old_value

        self.addCleanup(
            subprocess.call,
            ["qvm-prefs", target_vm_name, "include_in_backups", str(old_value)])
        self._run_command_and_process_events(
            ["qvm-prefs", target_vm_name, "include_in_backups", str(new_value)])

        self.assertEqual(
            self._get_table_item(vm_row, "Internal"),
            "Yes" if new_value else "",
            "Incorrect value for include_in_backups")

    def test_411_prop_change_last_backup(self):
        target_vm_name = "work"
        target_timestamp = "2015-01-01 17:00:00"
        vm_row = self._find_vm_row(target_vm_name)

        old_value = self._get_table_item(vm_row, "Last backup")
        new_value = datetime.datetime.strptime(
            target_timestamp, "%Y-%m-%d %H:%M:%S")

        self.addCleanup(
            subprocess.call,
            ["qvm-prefs", '-D', target_vm_name, "backup_timestamp"])
        self._run_command_and_process_events(
            ["qvm-prefs", target_vm_name, "backup_timestamp",
             str(int(new_value.timestamp()))])

        self.assertNotEqual(old_value,
                            self._get_table_item(vm_row, "Last backup"),
                            "Last backup date did not change")
        self.assertEqual(
            self._get_table_item(vm_row, "Last backup"),
            target_timestamp,
            "Incorrect Last backup date")

    def test_412_prop_change_defdispvm(self):
        target_vm_name = "work"
        vm_row = self._find_vm_row(target_vm_name)


        old_default_dispvm =\
            self._get_table_item(vm_row, "Default DispVM")
        new_default_dispvm = None
        for vm in self.qapp.domains:
            if getattr(vm, "template_for_dispvms", False) and vm.name !=\
                    old_default_dispvm:
                new_default_dispvm = vm.name
                break

        self.addCleanup(
           subprocess.call,
           ["qvm-prefs", target_vm_name, "default_dispvm", old_default_dispvm])
        self._run_command_and_process_events(
            ["qvm-prefs", target_vm_name, "default_dispvm", new_default_dispvm])

        self.assertNotEqual(
            old_default_dispvm,
            self._get_table_item(vm_row, "Default DispVM"),
            "Default DispVM did not change")

        self.assertEqual(
            self._get_table_item(vm_row, "Default DispVM"),
            self.qapp.domains[target_vm_name].default_dispvm.name,
            "Incorrect Default DispVM")

    def test_413_prop_change_templ_disp(self):
        target_vm_name = "work"
        vm_row = self._find_vm_row(target_vm_name)

        self.addCleanup(
            subprocess.call,
            ["qvm-prefs", "--default", target_vm_name, "template_for_dispvms"])
        self._run_command_and_process_events(
            ["qvm-prefs", target_vm_name, "template_for_dispvms", "True"])

        self.assertEqual(
            self._get_table_item(vm_row, "Is DVM Template"),
            "Yes",
            "Incorrect value for DVM Template")

        self._run_command_and_process_events(
            ["qvm-prefs", "--default", target_vm_name, "template_for_dispvms"])

        self.assertEqual(
            self._get_table_item(vm_row, "Is DVM Template"),
            "",
            "Incorrect value for not DVM Template")

    def test_414_vm_state_change(self):
        target_vm_name = "work"
        vm_row = self._find_vm_row(target_vm_name)

        self.assertFalse(self.qapp.domains[target_vm_name].is_running())

        self.addCleanup(
            subprocess.call,
            ["qvm-shutdown", "--wait", target_vm_name])
        self._run_command_and_process_events(
            ["qvm-start", target_vm_name], timeout=60)

        displayed_state = self._get_table_item(vm_row, "State")

        self.assertEqual(displayed_state['power'], 'Running',
                         "Power state failed to update on start")

        self._run_command_and_process_events(
            ["qvm-shutdown", "--wait", target_vm_name], timeout=30)

        displayed_state = self._get_table_item(vm_row, "State")

        self.assertEqual(displayed_state['power'], 'Halted',
                         "Power state failed to update on shutdown")

    def test_415_template_vm_started(self):
        # check whether changing state of a template_vm causes all other
        # vms depending on it to check theirs
        target_vm_name = None
        for vm in self.qapp.domains:
            if vm.klass == 'TemplateVM':
                for vm2 in self.qapp.domains:
                    if getattr(vm2, 'template', None) == vm.name:
                        target_vm_name = vm.name
                        break
            if target_vm_name:
                break

        for i in range(self.dialog.table.model().rowCount()):
            self._get_table_vminfo(i).update = unittest.mock.Mock()

        self.addCleanup(
            subprocess.call,
            ["qvm-shutdown", "--wait", target_vm_name])
        self._run_command_and_process_events(
            ["qvm-start", target_vm_name], timeout=60)

        for i in range(self.dialog.table.model().rowCount()):
            call_count = self._get_table_vminfo(
                i).update.call_count
            if self._get_table_item(i, "Template") == target_vm_name:
                self.assertGreater(call_count, 0)
            elif self._get_table_item(i, "Name") == target_vm_name:
                self.assertGreater(call_count, 0)
            else:
                self.assertEqual(call_count, 0)

    @unittest.mock.patch('qubesmanager.log_dialog.LogDialog')
<<<<<<< HEAD
    def test_500_logs(self, mock_logDialog):
        self._select_admin_vm()

        self.assertTrue(self.dialog.action_show_logs.isEnabled())
        self.dialog.action_show_logs.trigger()
        dom0_logs = mock_logDialog.call_args.args[1]
        self.assertIn('/var/log/xen/console/hypervisor.log', dom0_logs,
                "Log for dom0 does not contain 'hypervisor'")
=======
    def test_500_logs(self, mock_log_dialog):
        self._select_admin_vm()

        self.dialog.action_show_logs.trigger()
        mock_log_dialog.assert_called_once()
        dom0_logs = mock_log_dialog.mock_calls[0][1][1]
        for c in dom0_logs:
            self.assertIn("hypervisor", c,
                          "Log for dom0 does not contain 'hypervisor'")
>>>>>>> 5f1770fe

        mock_log_dialog.reset_mock()

<<<<<<< HEAD
        self.assertTrue(self.dialog.action_show_logs.isEnabled())
        self.dialog.action_show_logs.trigger()
        vm_logs = mock_logDialog.call_args.args[1]
        self.assertIn(
              selected_vm,
              ",".join(vm_logs),
               "Log for {} does not contain its name".format(selected_vm))
=======
        selected_vm = self._select_non_admin_vm(running=True).name

        self.dialog.action_show_logs.trigger()
        mock_log_dialog.assert_called_once()
        vm_logs = mock_log_dialog.mock_calls[0][1][1]
        for c in vm_logs:
            self.assertIn(
                selected_vm,
                c,
                "Log for {} does not contain its name".format(selected_vm))
>>>>>>> 5f1770fe

        self.assertNotEqual(dom0_logs, vm_logs,
                             "Same logs found for dom0 and non-adminVM")

    def _find_vm_row(self, vm_name):
        for row in range(self.dialog.table.model().rowCount()):
            name = self._get_table_item(row, "Name")
            if name == vm_name:
                return row
        return None

    def _count_visible_table_rows(self):
        result = 0
        for i in range(self.dialog.table.model().rowCount()):
            if not self.dialog.table.isRowHidden(i):
                result += 1
        return result

    def _run_command_and_process_events(self, command, timeout=5,
                                        additional_timeout=None):
        """
        helper function to run a given command and process eventsDispatcher
        events
        :param command: list of strings, containing the command and all its
        parameters
        :param timeout: default 5 seconds
        :param additional_timeout: default none
        :return:
        """
        asyncio.set_event_loop(self.loop)

        future1 = asyncio.ensure_future(self.dispatcher.listen_for_events())
        self.loop.run_until_complete(asyncio.sleep(0))

        future2 = asyncio.create_subprocess_exec(*command,
                                                 stdout=subprocess.DEVNULL,
                                                 stderr=subprocess.DEVNULL)

        future2 = self.loop.run_until_complete(future2).wait()

        if additional_timeout:
            (done, pending) = self.loop.run_until_complete(
                asyncio.wait({future1, future2}, timeout=timeout,
                             return_when=asyncio.FIRST_COMPLETED))
            (done, pending) = self.loop.run_until_complete(
                asyncio.wait(pending, timeout=additional_timeout))
        else:
            (done, pending) = self.loop.run_until_complete(
                asyncio.wait({future1, future2}, timeout=timeout))

        for task in pending:
            with contextlib.suppress(asyncio.CancelledError):
                task.cancel()

        self.loop.call_soon(self.loop.stop)
        self.loop.run_forever()

    def _create_set_of_current_vms(self):
        result = set()
        for i in range(self.dialog.table.model().rowCount()):
            result.add(self._get_table_item(i, "Name"))
        return result

    def _select_admin_vm(self):
        for row in range(self.dialog.table.model().rowCount()):
            template = self._get_table_item(row, "Template")
            if template == 'AdminVM':
                index = self.dialog.table.model().index(row, 0)
                self.dialog.table.setCurrentIndex(index)
                return index.data(Qt.UserRole).vm
        return None

    def _select_non_admin_vm(self, running=None):
        for row in range(self.dialog.table.model().rowCount()):
            template = self._get_table_item(row, "Template")
            vm = self._get_table_vm(row)
            if template != 'AdminVM' and \
                    (running is None
                     or (running and vm.is_running())
                     or (not running and not vm.is_running())):
                index = self.dialog.table.model().index(row, 0)
                self.dialog.table.setCurrentIndex(index)
                return vm
        return None

    def _select_templatevm(self, running=None, different_than=()):
        for row in range(self.dialog.table.model().rowCount()):
            template = self._get_table_item(row, "Template")
            vm = self._get_table_vm(row)
            if template == 'TemplateVM' and \
                    (template not in different_than) and \
                    (running is None
                     or (bool(running) == bool(vm.is_running()))):
                index = self.dialog.table.model().index(row, 0)
                self.dialog.table.setCurrentIndex(index)
                return vm
        return None

    def _select_vms(self, vms: list):
        self.dialog.table.selectionModel().clear()
        mode = QtCore.QItemSelectionModel.Select | QtCore.QItemSelectionModel.Rows
        for row in range(self.dialog.table.model().rowCount()):
            vm = self._get_table_vm(row)
            if str(vm) in vms:
                index = self.dialog.table.model().index(row, 0)
                self.dialog.table.selectionModel().select(index, mode)

    def __check_sorting(self, column_name):
        last_text = None
        last_vm = None
        for row in range(self.dialog.table.model().rowCount()):
            vm = self._get_table_item(row, "Name")
            text = self._get_table_item(row, column_name)

            if row == 0:
                self.assertEqual(vm, "dom0", "dom0 is not sorted first")
            elif last_text is None:
                last_text = text
                last_vm = vm
            else:
                if last_text == text:
                    self.assertGreater(
                        vm.lower(), last_vm.lower(),
                        "Incorrect sorting for {}".format(column_name))
                else:
                    self.assertGreater(
                        text.lower(), last_text.lower(),
                        "Incorrect sorting for {}".format(column_name))
                last_text = text
                last_vm = vm

    def _get_table_vminfo(self, row):
        model = self.dialog.table.model()
        return model.index(row, 0).data(Qt.UserRole)

    def _get_table_vm(self, row):
        model = self.dialog.table.model()
        return model.index(row, 0).data(Qt.UserRole).vm

    def _get_table_item(self, row, column_name, role=Qt.DisplayRole):
        model = self.dialog.table.model()
        column = self.dialog.qubes_model.columns_indices.index(column_name)
        return model.index(row, column).data(role)


class QubeManagerThreadTest(unittest.TestCase):
    def test_01_startvm_thread(self):
        vm = unittest.mock.Mock(spec=['start'])

        thread = qube_manager.StartVMThread(vm)
        thread.run()

        vm.start.assert_called_once_with()

    def test_02_startvm_thread_error(self):
        vm = unittest.mock.Mock(
            spec=['start'],
            **{'start.side_effect': exc.QubesException('Error')})

        thread = qube_manager.StartVMThread(vm)
        thread.run()

        self.assertIsNotNone(thread.msg)

    def test_10_run_command_thread(self):
        vm = unittest.mock.Mock(spec=['run'])

        thread = qube_manager.RunCommandThread(vm, "test_command")
        thread.run()

        vm.run.assert_called_once_with("test_command")

    def test_11_run_command_thread_error(self):
        vm = unittest.mock.Mock(spec=['run'],
                                **{'run.side_effect': ChildProcessError})

        thread = qube_manager.RunCommandThread(vm, "test_command")
        thread.run()

        self.assertIsNotNone(thread.msg)

    @unittest.mock.patch('subprocess.check_call')
    def test_20_update_vm_thread_dom0(self, check_call):
        vm = unittest.mock.Mock(spec=['klass'])
        vm.klass = 'AdminVM'
        thread = qube_manager.UpdateVMThread(vm)
        thread.run()

        check_call.assert_called_once_with(
            ["/usr/bin/qubes-dom0-update", "--clean", "--gui"])

    @unittest.mock.patch('builtins.open')
    @unittest.mock.patch('subprocess.call')
    def test_21_update_vm_thread_running(self, mock_call, mock_open):
        vm = unittest.mock.Mock(
            spec=['klass', 'is_running', 'run_service_for_stdio', 'run_service'],
            **{'is_running.return_value': True})

        vm.klass = 'AppVM'
        vm.run_service_for_stdio.return_value = (b'changed=no\n', None)

        thread = qube_manager.UpdateVMThread(vm)

        thread.run()

        mock_open.assert_called_with(
            '/usr/libexec/qubes-manager/dsa-4371-update', 'rb')

        vm.run_service_for_stdio.assert_called_once_with(
            "qubes.VMShell", user='root', input=unittest.mock.ANY)

        vm.run_service.assert_called_once_with(
            "qubes.InstallUpdatesGUI", user="root", wait=False)

        self.assertEqual(mock_call.call_count, 0)

    @unittest.mock.patch('builtins.open')
    @unittest.mock.patch('subprocess.call')
    def test_22_update_vm_thread_not_running(self, mock_call, mock_open):
        vm = unittest.mock.Mock(
            spec=['klass', 'is_running', 'run_service_for_stdio',
                  'run_service', 'start', 'name'],
            **{'is_running.return_value': False})

        vm.klass = 'AppVM'
        vm.run_service_for_stdio.return_value = (b'changed=yes\n', None)

        thread = qube_manager.UpdateVMThread(vm)
        thread.run()

        mock_open.assert_called_with(
            '/usr/libexec/qubes-manager/dsa-4371-update', 'rb')

        vm.start.assert_called_once_with()

        vm.run_service_for_stdio.assert_called_once_with(
            "qubes.VMShell", user='root', input=unittest.mock.ANY)

        vm.run_service.assert_called_once_with(
            "qubes.InstallUpdatesGUI", user="root", wait=False)

        self.assertEqual(mock_call.call_count, 1)

    @unittest.mock.patch('builtins.open')
    @unittest.mock.patch('subprocess.check_call')
    def test_23_update_vm_thread_error(self, *_args):
        vm = unittest.mock.Mock(
            spec=['klass', 'is_running'],
            **{'is_running.side_effect': ChildProcessError})

        vm.klass = 'AppVM'

        thread = qube_manager.UpdateVMThread(vm)
        thread.run()

        self.assertIsNotNone(thread.msg)


class VMShutdownMonitorTest(unittest.TestCase):
    @unittest.mock.patch('qubesmanager.qube_manager.QMessageBox')
    @unittest.mock.patch('PyQt5.QtCore.QTimer')
    def test_01_vm_shutdown_correct(self, mock_timer, mock_question):
        mock_vm = unittest.mock.Mock()
        mock_vm.is_running.return_value = False

        monitor = qube_manager.VmShutdownMonitor(mock_vm)
        monitor.restart_vm_if_needed = unittest.mock.Mock()

        monitor.check_if_vm_has_shutdown()

        self.assertEqual(mock_question.call_count, 0)
        self.assertEqual(mock_timer.call_count, 0)
        monitor.restart_vm_if_needed.assert_called_once_with()

    @unittest.mock.patch('qubesmanager.qube_manager.QMessageBox')
    @unittest.mock.patch('PyQt5.QtCore.QTimer.singleShot')
    def test_02_vm_not_shutdown_wait(self, mock_timer, mock_question):
        mock_question().clickedButton.return_value = 1
        mock_question().addButton.return_value = 0

        mock_vm = unittest.mock.Mock()
        mock_vm.is_running.return_value = True
        mock_vm.start_time = datetime.datetime.now().timestamp() - 3000
        mock_vm.shutdown_timeout = 60

        monitor = qube_manager.VmShutdownMonitor(mock_vm)
        time.sleep(3)

        monitor.check_if_vm_has_shutdown()

        self.assertEqual(mock_timer.call_count, 1)

    @unittest.mock.patch('qubesmanager.qube_manager.QMessageBox')
    @unittest.mock.patch('PyQt5.QtCore.QTimer.singleShot')
    def test_03_vm_kill(self, mock_timer, mock_question):
        mock_question().clickedButton.return_value = 1
        mock_question().addButton.return_value = 1

        mock_vm = unittest.mock.Mock()
        mock_vm.is_running.return_value = True
        mock_vm.start_time = datetime.datetime.now().timestamp() - 3000
        mock_vm.shutdown_timeout = 1

        monitor = qube_manager.VmShutdownMonitor(mock_vm)
        time.sleep(3)
        monitor.restart_vm_if_needed = unittest.mock.Mock()

        monitor.check_if_vm_has_shutdown()

        self.assertEqual(mock_timer.call_count, 0)
        mock_vm.kill.assert_called_once_with()
        monitor.restart_vm_if_needed.assert_called_once_with()

    @unittest.mock.patch('qubesmanager.qube_manager.QMessageBox')
    @unittest.mock.patch('PyQt5.QtCore.QTimer.singleShot')
    def test_04_check_later(self, mock_timer, mock_question):
        mock_vm = unittest.mock.Mock()
        mock_vm.is_running.return_value = True
        mock_vm.start_time = datetime.datetime.now().timestamp() - 3000
        mock_vm.shutdown_timeout = 30

        monitor = qube_manager.VmShutdownMonitor(mock_vm)
        time.sleep(1)

        monitor.check_if_vm_has_shutdown()

        self.assertEqual(mock_question.call_count, 0)
        self.assertEqual(mock_timer.call_count, 1)


if __name__ == "__main__":
    ha_syslog = logging.handlers.SysLogHandler('/dev/log')
    ha_syslog.setFormatter(
        logging.Formatter('%(name)s[%(process)d]: %(message)s'))
    logging.root.addHandler(ha_syslog)
    unittest.main()<|MERGE_RESOLUTION|>--- conflicted
+++ resolved
@@ -175,15 +175,8 @@
         for row in range(self.dialog.table.model().rowCount()):
             vm = self._get_table_vm(row)
 
-<<<<<<< HEAD
-            incl_backups_item = self._get_table_item(row, "Backup",
-                    Qt.CheckStateRole)
-            incl_backups_value = getattr(vm, 'include_in_backups', False)
-            incl_backups_value = Qt.Checked if incl_backups_value else Qt.Unchecked
-=======
             incl_backups_item = self._get_table_item(row, "Backup", Qt.CheckStateRole) == Qt.Checked
             incl_backups_value = getattr(vm, 'include_in_backups', False)
->>>>>>> 5f1770fe
 
             self.assertEqual(
                 incl_backups_value, incl_backups_item,
@@ -1391,16 +1384,6 @@
                 self.assertEqual(call_count, 0)
 
     @unittest.mock.patch('qubesmanager.log_dialog.LogDialog')
-<<<<<<< HEAD
-    def test_500_logs(self, mock_logDialog):
-        self._select_admin_vm()
-
-        self.assertTrue(self.dialog.action_show_logs.isEnabled())
-        self.dialog.action_show_logs.trigger()
-        dom0_logs = mock_logDialog.call_args.args[1]
-        self.assertIn('/var/log/xen/console/hypervisor.log', dom0_logs,
-                "Log for dom0 does not contain 'hypervisor'")
-=======
     def test_500_logs(self, mock_log_dialog):
         self._select_admin_vm()
 
@@ -1410,19 +1393,9 @@
         for c in dom0_logs:
             self.assertIn("hypervisor", c,
                           "Log for dom0 does not contain 'hypervisor'")
->>>>>>> 5f1770fe
 
         mock_log_dialog.reset_mock()
 
-<<<<<<< HEAD
-        self.assertTrue(self.dialog.action_show_logs.isEnabled())
-        self.dialog.action_show_logs.trigger()
-        vm_logs = mock_logDialog.call_args.args[1]
-        self.assertIn(
-              selected_vm,
-              ",".join(vm_logs),
-               "Log for {} does not contain its name".format(selected_vm))
-=======
         selected_vm = self._select_non_admin_vm(running=True).name
 
         self.dialog.action_show_logs.trigger()
@@ -1433,10 +1406,9 @@
                 selected_vm,
                 c,
                 "Log for {} does not contain its name".format(selected_vm))
->>>>>>> 5f1770fe
 
         self.assertNotEqual(dom0_logs, vm_logs,
-                             "Same logs found for dom0 and non-adminVM")
+                            "Same logs found for dom0 and non-adminVM")
 
     def _find_vm_row(self, vm_name):
         for row in range(self.dialog.table.model().rowCount()):
@@ -1510,7 +1482,7 @@
         for row in range(self.dialog.table.model().rowCount()):
             template = self._get_table_item(row, "Template")
             vm = self._get_table_vm(row)
-            if template != 'AdminVM' and \
+            if template != 'AdminVM' and not vm.provides_network and \
                     (running is None
                      or (running and vm.is_running())
                      or (not running and not vm.is_running())):
