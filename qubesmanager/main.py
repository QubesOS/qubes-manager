--- conflicted
+++ resolved
@@ -99,13 +99,8 @@
 
         self.label_name = QLabel (vm.name)
 
-<<<<<<< HEAD
         self.vm_running = vm.last_power_state
-        layout0.addWidget(label_name, alignment=Qt.AlignLeft)
-=======
-        self.vm_running = vm.is_running()
         layout0.addWidget(self.label_name, alignment=Qt.AlignLeft)
->>>>>>> 74a4fcd1
 
         layout1 = QHBoxLayout()
 
@@ -498,16 +493,9 @@
         self.qvm_collection.load()
         self.qvm_collection.unlock_db()
 
-<<<<<<< HEAD
         vms_list = [vm for vm in self.qvm_collection.values()]
         for vm in vms_list:
             vm.last_power_state = vm.is_running()
-=======
-        if self.show_inactive_vms:
-            vms_list = [vm for vm in self.qvm_collection.values() if not vm.internal]
-        else:
-            vms_list = [vm for vm in self.qvm_collection.values() if not vm.internal and vm.is_running()]
->>>>>>> 74a4fcd1
 
         no_vms = len (vms_list)
         vms_to_display = []
@@ -541,6 +529,8 @@
         row_no = 0
         for vm in vms_list:
             if (not self.show_inactive_vms) and (not vm.last_power_state):
+                continue
+            if vm.internal:
                 continue
             vm_row = VmRowInTable (vm, row_no, self.table)
             vms_in_table.append (vm_row)
