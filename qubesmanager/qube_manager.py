--- conflicted
+++ resolved
@@ -1195,25 +1195,15 @@
                             "ERROR: {1}").format(vm.name, ex))
                     return
 
-<<<<<<< HEAD
-    # noinspection PyArgumentList
-    @pyqtSlot(name='on_action_settings_triggered')
-    def action_settings_triggered(self):
-        for vm_info in self.get_selected_vms():
-            with common_threads.busy_cursor():
-                settings_window = settings.VMSettingsWindow(
-                    vm_info.vm, 'basic', self.qt_app)
-            settings_window.show()
-            self.settings_windows[vm_info.name] = settings_window
-=======
     def open_settings(self, vm, tab='basic'):
         try:
             with common_threads.busy_cursor():
                 settings_window = settings.VMSettingsWindow(
                     vm, self.qt_app, tab)
-            settings_window.exec_()
+            settings_window.show()
+            self.settings_windows[vm.name] = settings_window
         except exc.QubesException as ex:
-            QtWidgets.QMessageBox.warning(
+            QMessageBox.warning(
                 self,
                 self.tr("Qube settings unavailable"),
                 self.tr(
@@ -1222,45 +1212,17 @@
                     "\nError: {}".format(str(ex))))
             return
 
-        vm_deleted = False
-
-        try:
-            # the VM might not exist after running Settings - it might
-            # have been cloned or removed
-            self.vms_in_table[vm.qid].update()
-        except exc.QubesException:
-            vm_deleted = True
-
-        if vm_deleted:
-            for row in self.vms_in_table:
-                try:
-                    self.vms_in_table[row].update()
-                except exc.QubesException:
-                    pass
-
-    # noinspection PyArgumentList
-    @QtCore.pyqtSlot(name='on_action_settings_triggered')
+    # noinspection PyArgumentList
+    @pyqtSlot(name='on_action_settings_triggered')
     def action_settings_triggered(self):
-        vm = self.get_selected_vm()
-        if vm:
-            self.open_settings(vm, "basic")
->>>>>>> 8a74e43d
+        for vm_info in self.get_selected_vms():
+            self.open_settings(vm_info.vm, "basic")
 
     # noinspection PyArgumentList
     @pyqtSlot(name='on_action_appmenus_triggered')
     def action_appmenus_triggered(self):
-<<<<<<< HEAD
         for vm_info in self.get_selected_vms():
-            with common_threads.busy_cursor():
-                settings_window = settings.VMSettingsWindow(
-                    vm_info.vm, 'applications', self.qt_app)
-            settings_window.show()
-            self.settings_windows[vm_info.name] = settings_window
-=======
-        vm = self.get_selected_vm()
-        if vm:
-            self.open_settings(vm, "applications")
->>>>>>> 8a74e43d
+            self.open_settings(vm_info.vm, "applications")
 
     # noinspection PyArgumentList
     @pyqtSlot(name='on_action_updatevm_triggered')
@@ -1318,18 +1280,8 @@
     # noinspection PyArgumentList
     @pyqtSlot(name='on_action_editfwrules_triggered')
     def action_editfwrules_triggered(self):
-<<<<<<< HEAD
-        with common_threads.busy_cursor():
-            for vm_info in self.get_selected_vms():
-                settings_window = settings.VMSettingsWindow(vm_info.vm,
-                                        'firewall', self.qt_app)
-                settings_window.show()
-                self.settings_windows[vm_info.name] = settings_window
-=======
-        vm = self.get_selected_vm()
-        if vm:
-            self.open_settings(vm, "firewall")
->>>>>>> 8a74e43d
+        for vm_info in self.get_selected_vms():
+            self.open_settings(vm_info.vm, "firewall")
 
     # noinspection PyArgumentList
     @pyqtSlot(name='on_action_global_settings_triggered')
