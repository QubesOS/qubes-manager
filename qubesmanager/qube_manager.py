#!/usr/bin/python3
#
# The Qubes OS Project, http://www.qubes-os.org
#
# Copyright (C) 2012  Agnieszka Kostrzewa <agnieszka.kostrzewa@gmail.com>
# Copyright (C) 2012  Marek Marczykowski-Górecki
#                       <marmarek@invisiblethingslab.com>
# Copyright (C) 2017  Wojtek Porczyk <woju@invisiblethingslab.com>
#
# This program is free software; you can redistribute it and/or
# modify it under the terms of the GNU General Public License
# as published by the Free Software Foundation; either version 2
# of the License, or (at your option) any later version.
#
# This program is distributed in the hope that it will be useful,
# but WITHOUT ANY WARRANTY; without even the implied warranty of
# MERCHANTABILITY or FITNESS FOR A PARTICULAR PURPOSE.  See the
# GNU General Public License for more details.
#
# You should have received a copy of the GNU Lesser General Public License along
# with this program; if not, see <http://www.gnu.org/licenses/>.
#
#
import os
import os.path
import subprocess
from datetime import datetime, timedelta
from functools import partial

from qubesadmin import exc
from qubesadmin import utils

# pylint: disable=import-error
from PyQt5.QtCore import (Qt, QAbstractTableModel, QObject, pyqtSlot, QEvent,
    QSettings, QRegExp, QSortFilterProxyModel, QSize, QPoint, QTimer)

# pylint: disable=import-error
from PyQt5.QtWidgets import (QLineEdit, QStyledItemDelegate, QToolTip,
    QMenu, QInputDialog, QMainWindow, QProgressDialog, QStyleOptionViewItem,
<<<<<<< HEAD
    QAbstractItemView, QMessageBox, QAction)
=======
    QMessageBox)
>>>>>>> 3d1ff3e5

# pylint: disable=import-error
from PyQt5.QtGui import (QIcon, QPixmap, QRegExpValidator, QFont, QColor)

from qubesmanager.about import AboutDialog

from . import ui_qubemanager  # pylint: disable=no-name-in-module
from . import settings
from . import global_settings
from . import restore
from . import backup
from . import create_new_vm
from . import log_dialog
from . import utils as manager_utils
from . import common_threads
from . import clone_vm


class SearchBox(QLineEdit):
    def __init__(self, parent=None):
        super().__init__(parent)
        self.focusing = False

    def focusInEvent(self, e):  # pylint: disable=invalid-name
        super().focusInEvent(e)
        self.selectAll()
        self.focusing = True

    def mousePressEvent(self, e):  # pylint: disable=invalid-name
        super().mousePressEvent(e)
        if self.focusing:
            self.selectAll()
            self.focusing = False

icon_size = QSize(22, 22)

# pylint: disable=invalid-name
class StateIconDelegate(QStyledItemDelegate):
    lastIndex = None
    def __init__(self):
        super().__init__()
        self.stateIcons = {
                "Running" : QIcon(":/on.png"),
                "Paused" : QIcon(":/paused.png"),
                "Suspended" : QIcon(":/paused.png"),
                "Transient" : QIcon(":/transient.png"),
                "Halting" : QIcon(":/transient.png"),
                "Dying" : QIcon(":/transient.png"),
                "Halted" : QIcon(":/off.png")
                }
        self.outdatedIcons = {
                "update" : QIcon(":/update-recommended.png"),
                "outdated" : QIcon(":/outdated.png"),
                "to-be-outdated" : QIcon(":/to-be-outdated.png"),
                }
        self.outdatedTooltips = {
                "update" : self.tr("Updates pending!"),
                "outdated" : self.tr(
                    "The qube must be restarted for its filesystem to reflect"
                    " the template's recent committed changes."),
                "to-be-outdated" : self.tr(
                    "The Template must be stopped before changes from its "
                    "current session can be picked up by this qube."),
                }

    def sizeHint(self, option, index):
        hint = super().sizeHint(option, index)
        option = QStyleOptionViewItem(option)
        option.features |= option.HasDecoration
        widget = option.widget
        style = widget.style()
        iconRect = style.subElementRect(style.SE_ItemViewItemDecoration,
            option, widget)
        width = iconRect.width() * 3 # Nº of possible icons
        hint.setWidth(width)
        return hint

    def paint(self, qp, option, index):
        # create a new QStyleOption (*never* use the one given in arguments)
        option = QStyleOptionViewItem(option)

        widget = option.widget
        style = widget.style()

        # paint the base item (borders, gradients, selection colors, etc)
        style.drawControl(style.CE_ItemViewItem, option, qp, widget)

        # "lie" about the decoration, to get a valid icon rectangle (even if we
        # don't have any "real" icon set for the item)
        option.features |= option.HasDecoration
        iconRect = style.subElementRect(style.SE_ItemViewItemDecoration,
            option, widget)
        iconSize = iconRect.size()
        margin = iconRect.left() - option.rect.left()

        qp.save()
        # ensure that we do not draw outside the item rectangle (and add some
        # fancy margin on the right
        qp.setClipRect(option.rect.adjusted(0, 0, -margin, 0))

        # draw the main state icon, assuming all items have one
        qp.drawPixmap(iconRect,
            self.stateIcons[index.data()['power']].pixmap(iconSize))

        left = delta = margin + iconRect.width()
        if index.data()['outdated']:
            qp.drawPixmap(iconRect.translated(left, 0),
                    self.outdatedIcons[index.data()['outdated']]\
                           .pixmap(iconSize))
            left += delta

        qp.restore()

    def helpEvent(self, event, view, option, index):
        if event.type() != QEvent.ToolTip:
            return super().helpEvent(event, view,
                    option, index)
        option = QStyleOptionViewItem(option)
        widget = option.widget
        style = widget.style()
        option.features |= option.HasDecoration

        iconRect = style.subElementRect(style.SE_ItemViewItemDecoration,
            option, widget)
        iconRect.setTop(option.rect.y())
        iconRect.setHeight(option.rect.height())

        # similar to what we do in the paint() method
        if event.pos() in iconRect:
            # (*) clear any existing tooltip; a single space is better , as
            # sometimes it's not enough to use an empty string
            if index != self.lastIndex:
                QToolTip.showText(QPoint(), ' ')
            QToolTip.showText(event.globalPos(),
                index.data()['power'], view)
        else:
            margin = iconRect.left() - option.rect.left()
            left = delta = margin + iconRect.width()

            if index.data()['outdated']:
                if event.pos() in iconRect.translated(left, 0):
                    # see above (*)
                    if index != self.lastIndex:
                        QToolTip.showText(QPoint(), ' ')
                    QToolTip.showText(event.globalPos(),
                            self.outdatedTooltips[index.data()['outdated']],
                            view)
                # shift the left *only* if the role is True, otherwise we
                # can assume that that icon doesn't exist at all
            left += delta
        self.lastIndex = index
        return True


# pylint: disable=too-many-instance-attributes
# pylint: disable=too-few-public-methods
class VmInfo():
    def __init__(self, vm):
        self.vm = vm
        self.qid = vm.qid
        self.name = self.vm.name

        self.label = getattr(self.vm, 'label', None)
        self.klass = getattr(self.vm, 'klass', None)
        self.icon = getattr(vm, 'icon', 'appvm-black')

        self.state = {'power': "", 'outdated': ""}
        self.updateable = getattr(vm, 'updateable', False)
        self.update(True)

    def update_power_state(self):
        try:
            self.state['power'] = self.vm.get_power_state()
        except exc.QubesDaemonAccessError:
            self.state['power'] = ""

        self.state['outdated'] = ""
        try:
            if manager_utils.is_running(self.vm, False):
                if hasattr(self.vm, 'template') and \
                        manager_utils.is_running(self.vm.template, False):
                    self.state['outdated'] = "to-be-outdated"
                else:
                    try:
                        if any(vol.is_outdated()
                               for vol in self.vm.volumes.values()):
                            self.state['outdated'] = "outdated"
                    except exc.QubesDaemonAccessError:
                        pass

            if self.vm.klass in {'TemplateVM', 'StandaloneVM'} and \
                    manager_utils.get_feature(
                        self.vm, 'updates-available', False):
                self.state['outdated'] = 'update'
        except exc.QubesDaemonAccessError:
            pass

    def update(self, update_size_on_disk=False, event=None):
        """
        Update VmInfo
        :param update_size_on_disk: should disk utilization be updated?
        :param event: name of the event that caused the update, to avoid
        updating unnecessary properties; if event is none, update everything
        :return: None
        """
        self.update_power_state()

        if not event or event.endswith(':label'):
            self.label = getattr(self.vm, 'label', None)
            self.icon = getattr(self.vm, 'icon', 'appvm-black')

        if not event or event.endswith(':template'):
            try:
                self.template = self.vm.template.name
            except AttributeError:
                self.template = None

        if not event or event.endswith(':netvm'):
            self.netvm = getattr(self.vm, 'netvm', None)
            if self.netvm:
                self.netvm = str(self.netvm)
            else:
                self.netvm = "n/a"
            try:
                if hasattr(self.vm, 'netvm') \
                        and self.vm.property_is_default("netvm"):
                    self.netvm = "default (" + self.netvm + ")"
            except exc.QubesDaemonAccessError:
                pass

        if not event or event.endswith(':internal'):
            self.internal = manager_utils.get_boolean_feature(
                self.vm, 'internal')

        if not event or event.endswith(':ip'):
            self.ip = getattr(self.vm, 'ip', "n/a")

        if not event or event.endswith(':include_in_backups'):
            self.inc_backup = getattr(self.vm, 'include_in_backups', None)

        if not event or event.endswith(':backup_timestamp'):
            self.last_backup = getattr(self.vm, 'backup_timestamp', None)
            if self.last_backup:
                self.last_backup = str(datetime.fromtimestamp(self.last_backup))

        if not event or event.endswith(':default_dispvm'):
            self.dvm = getattr(self.vm, 'default_dispvm', None)
            try:
                if self.vm.property_is_default("default_dispvm"):
                    self.dvm = "default (" + str(self.dvm) + ")"
                elif self.dvm is not None:
                    self.dvm = str(self.dvm)
            except exc.QubesDaemonAccessError:
                if self.dvm is not None:
                    self.dvm = str(self.dvm)

        if not event or event.endswith(':template_for_dispvms'):
            self.dvm_template = getattr(self.vm, 'template_for_dispvms', None)

        if self.vm.klass != 'AdminVM' and update_size_on_disk:
            try:
                self.disk_float = float(self.vm.get_disk_utilization())
                self.disk = str(round(self.disk_float/(1024*1024), 2)) + " MiB"
            except exc.QubesDaemonAccessError:
                self.disk_float = None
                self.disk = None

        if self.vm.klass != 'AdminVM':
            self.virt_mode = getattr(self.vm, 'virt_mode', None)
        else:
            self.virt_mode = None
            self.disk = "n/a"


class QubesCache(QAbstractTableModel):
    def __init__(self, qubes_app):
        QAbstractTableModel.__init__(self)
        self._qubes_app = qubes_app
        self._info_list = []
        self._info_by_id = {}

    def add_vm(self, vm):
        vm_info = VmInfo(vm)
        self._info_list.append(vm_info)
        self._info_by_id[vm.qid] = vm_info

    def remove_vm(self, name):
        vm_info = self.get_vm(name=name)
        self._info_list.remove(vm_info)
        del self._info_by_id[vm_info.qid]

    def get_vm(self, row=None, qid=None, name=None):
        if row is not None:
            return self._info_list[row]
        if qid is not None:
            return self._info_by_id[qid]
        return next(x for x in self._info_list if x.name == name)

    def __len__(self):
        return len(self._info_list)

    def __iter__(self):
        return iter(self._info_list)


class QubesTableModel(QAbstractTableModel):
    def __init__(self, qubes_cache):
        QAbstractTableModel.__init__(self)
        self.qubes_cache = qubes_cache
        self.template = {}
        self.klass_pixmap = {}
        self.label_pixmap = {}
        self.columns_indices = [
                "Type",
                "Label",
                "Name",
                "State",
                "Template",
                "NetVM",
                "Disk Usage",
                "Internal",
                "IP",
                "Include in backups",
                "Last backup",
                "Default DispVM",
                "Is DVM Template",
                "Virt Mode"
                ]

    # pylint: disable=invalid-name
    def rowCount(self, _):
        return len(self.qubes_cache)

    # pylint: disable=invalid-name
    def columnCount(self, _):
        return len(self.columns_indices)

    # pylint: disable=too-many-return-statements
    def data(self, index, role):
        if not index.isValid():
            return  None

        col = index.column()
        row = index.row()

        col_name = self.columns_indices[col]
        vm = self.qubes_cache.get_vm(row)

        if role == Qt.DisplayRole:
            if col in [0, 1]:
                return None
            if col_name == "Name":
                return vm.name
            if col_name == "State":
                return vm.state
            if col_name == "Template":
                if vm.template is None:
                    return vm.klass
                return vm.template
            if col_name == "NetVM":
                return vm.netvm
            if col_name == "Disk Usage":
                return vm.disk
            if col_name == "Internal":
                return "Yes" if vm.internal else ""
            if col_name == "IP":
                return vm.ip
            if col_name == "Include in backups":
                return "Yes" if vm.inc_backup else ""
            if col_name == "Last backup":
                return vm.last_backup
            if col_name == "Default DispVM":
                return vm.dvm
            if col_name == "Is DVM Template":
                return "Yes" if vm.dvm_template else ""
            if col_name == "Virt Mode":
                return vm.virt_mode
        if role == Qt.DecorationRole:
            if col_name == "Type":
                try:
                    return self.klass_pixmap[vm.klass]
                except KeyError:
                    pixmap = QPixmap()
                    icon_name = ":/"+vm.klass.lower()+".png"
                    icon_name = icon_name.replace("adminvm", "dom0")
                    icon_name = icon_name.replace("dispvm", "appvm")
                    pixmap.load(icon_name)
                    self.klass_pixmap[vm.klass] = pixmap.scaled(icon_size)
                    return self.klass_pixmap[vm.klass]
                except exc.QubesDaemonAccessError:
                    return None

            if col_name == "Label":
                try:
                    return self.label_pixmap[vm.icon]
                except (KeyError, AttributeError):
                    icon = QIcon.fromTheme(vm.icon)
                    self.label_pixmap[vm.icon] = icon.pixmap(icon_size)
                    return self.label_pixmap[vm.icon]

        if role == Qt.FontRole:
            if col_name == "Template":
                if vm.template is None:
                    font = QFont()
                    font.setItalic(True)
                    return font

        if role == Qt.ForegroundRole:
            if col_name == "Template":
                if vm.template is None:
                    return QColor("gray")

        # Used for get VM Object
        if role == Qt.UserRole:
            return vm

        # Used for sorting
        if role == Qt.UserRole + 1:
            if vm.klass == 'AdminVM':
                return ""
            if col_name == "Type":
                return vm.klass
            if col_name == "Label":
                return str(vm.label)
            if col_name == "State":
                return str(vm.state)
            if col_name == "Disk Usage":
                return vm.disk_float

            return self.data(index, Qt.DisplayRole)

    # pylint: disable=invalid-name
    def headerData(self, col, orientation, role):
        if col < 2:
            return None
        if orientation == Qt.Horizontal and role == Qt.DisplayRole:
            return self.columns_indices[col]
        return None


vm_shutdown_timeout = 20000  # in msec
vm_restart_check_timeout = 1000  # in msec


class VmShutdownMonitor(QObject):
    def __init__(self, vm, shutdown_time=vm_shutdown_timeout,
                 check_time=vm_restart_check_timeout,
                 and_restart=False, caller=None):
        QObject.__init__(self)
        self.vm = vm
        self.shutdown_time = shutdown_time
        self.check_time = check_time
        self.and_restart = and_restart
        self.shutdown_started = datetime.now()
        self.caller = caller

    def restart_vm_if_needed(self):
        if self.and_restart and self.caller:
            self.caller.start_vm(self.vm)

    def check_again_later(self):
        # noinspection PyTypeChecker,PyCallByClass
        QTimer.singleShot(self.check_time, self.check_if_vm_has_shutdown)

    def timeout_reached(self):
        actual = datetime.now() - self.shutdown_started
        allowed = timedelta(milliseconds=self.shutdown_time)

        return actual > allowed

    def check_if_vm_has_shutdown(self):
        vm = self.vm
        vm_is_running = manager_utils.is_running(vm, False)
        try:
            vm_start_time = datetime.fromtimestamp(float(vm.start_time))
        except (AttributeError, TypeError, ValueError):
            vm_start_time = None

        if vm_is_running and vm_start_time \
                and vm_start_time < self.shutdown_started:
            if self.timeout_reached():

                msgbox = QMessageBox(self.caller)
                msgbox.setIcon(QMessageBox.Question)
                msgbox.setWindowTitle(self.tr("Qube Shutdown"))
                msgbox.setText(self.tr(
                        "The Qube <b>'{0}'</b> hasn't shutdown within the last "
                        "{1} seconds, do you want to kill it?<br>").format(
                            vm.name, self.shutdown_time / 1000))
                kill_button = msgbox.addButton(
                    self.tr("Kill it!"), QMessageBox.YesRole)
                wait_button = msgbox.addButton(
                    self.tr("Wait another {0} seconds...").format(
                        self.shutdown_time / 1000),
                    QMessageBox.NoRole)
                ignore_button = msgbox.addButton(self.tr("Don't ask again"),
                                                 QMessageBox.RejectRole)
                msgbox.setDefaultButton(wait_button)
                msgbox.setEscapeButton(ignore_button)
                msgbox.setWindowFlags(
                    msgbox.windowFlags() | Qt.CustomizeWindowHint)
                msgbox.setWindowFlags(
                    msgbox.windowFlags() & ~Qt.WindowCloseButtonHint)
                msgbox.exec_()
                msgbox.deleteLater()

                if msgbox.clickedButton() is kill_button:
                    try:
                        vm.kill()
                    except exc.QubesVMNotStartedError:
                        # the VM shut down while the user was thinking about
                        # shutting it down
                        pass
                    self.restart_vm_if_needed()
                elif msgbox.clickedButton() is ignore_button:
                    return
                else:
                    self.shutdown_started = datetime.now()
                    self.check_again_later()
            else:
                self.check_again_later()
        else:
            if vm_is_running:
                # Due to unknown reasons, Xen sometimes reports that a domain
                # is running even though its start-up timestamp is not valid.
                # Make sure that "restart_vm_if_needed" is not called until
                # the domain has been completely shut down according to Xen.
                self.check_again_later()
                return

            self.restart_vm_if_needed()


# pylint: disable=too-few-public-methods
class StartVMThread(common_threads.QubesThread):
    def run(self):
        try:
            self.vm.start()
        except exc.QubesException as ex:
            self.msg = ("Error starting Qube!", str(ex))


# pylint: disable=too-few-public-methods
class UpdateVMThread(common_threads.QubesThread):
    def run(self):
        try:
            if self.vm.klass == 'AdminVM':
                subprocess.check_call(
                    ["/usr/bin/qubes-dom0-update", "--clean", "--gui"])
            else:
                if not manager_utils.is_running(self.vm, False):
                    try:
                        self.vm.start()
                    except exc.QubesDaemonAccessError:
                        # permission denied, let us hope for the best
                        pass
                # apply DSA-4371
                with open('/usr/libexec/qubes-manager/dsa-4371-update', 'rb') \
                        as dsa4371update:
                    stdout, stderr = self.vm.run_service_for_stdio(
                            "qubes.VMShell",
                            user="root",
                            input=dsa4371update.read())
                if stdout == b'changed=yes\n':
                    subprocess.call(
                        ['notify-send', '-i', 'dialog-information',
                         self.tr('Debian DSA-4371 fix installed in {}').format(
                                self.vm.name)])
                elif stdout == b'changed=no\n':
                    pass
                else:
                    raise exc.QubesException(
                            self.tr("Failed to apply DSA-4371 fix: {}").format(
                                stderr.decode('ascii')))
                self.vm.run_service("qubes.InstallUpdatesGUI",
                                    user="root", wait=False)
        except (ChildProcessError, exc.QubesException) as ex:
            self.msg = (self.tr("Error on qube update!"), str(ex))


# pylint: disable=too-few-public-methods
class RunCommandThread(common_threads.QubesThread):
    def __init__(self, vm, command_to_run):
        super().__init__(vm)
        self.command_to_run = command_to_run

    def run(self):
        try:
            self.vm.run(self.command_to_run)
        except (ChildProcessError, exc.QubesException) as ex:
            self.msg = (self.tr("Error while running command!"), str(ex))

class QubesProxyModel(QSortFilterProxyModel):
    def __init__(self, window):
        super().__init__()
        self.window = window

    def lessThan(self, left, right):
        if left.data(self.sortRole()) != right.data(self.sortRole()):
            return super().lessThan(left, right)

        left_vm = left.data(Qt.UserRole)
        right_vm = right.data(Qt.UserRole)

        return left_vm.name.lower() < right_vm.name.lower()

    # pylint: disable=too-many-return-statements
    def filterAcceptsRow(self, sourceRow, sourceParent):
        if self.window.show_all.isChecked():
            return super().filterAcceptsRow(sourceRow, sourceParent)

        index = self.sourceModel().index(sourceRow, 0, sourceParent)
        vm = self.sourceModel().data(index, Qt.UserRole)

        if self.window.show_running.isChecked() and \
                vm.state['power'] == 'Running':
            return super().filterAcceptsRow(sourceRow, sourceParent)
        if self.window.show_halted.isChecked() and \
                vm.state['power'] == 'Halted':
            return super().filterAcceptsRow(sourceRow, sourceParent)
        if self.window.show_network.isChecked() and \
                getattr(vm.vm, 'provides_network', False):
            return super().filterAcceptsRow(sourceRow, sourceParent)
        if self.window.show_templates.isChecked() and vm.klass == 'TemplateVM':
            return super().filterAcceptsRow(sourceRow, sourceParent)
        if self.window.show_standalone.isChecked() \
                and vm.klass == 'StandaloneVM':
            return super().filterAcceptsRow(sourceRow, sourceParent)

        return False


class VmManagerWindow(ui_qubemanager.Ui_VmManagerWindow, QMainWindow):
    # suppress saving settings while initializing widgets
    settings_loaded = False

    def __init__(self, qt_app, qubes_app, dispatcher, _parent=None):
        super().__init__()
        self.setupUi(self)

        self.manager_settings = QSettings(self)

        self.qubes_app = qubes_app
        self.qt_app = qt_app

        self.searchbox = SearchBox()
        self.searchbox.setValidator(QRegExpValidator(
            QRegExp("[a-zA-Z0-9_-]*", Qt.CaseInsensitive), None))
        self.searchbox.textChanged.connect(self.do_search)
        self.searchContainer.insertWidget(1, self.searchbox)

        self.settings_windows = {}

        self.frame_width = 0
        self.frame_height = 0

<<<<<<< HEAD
        self.init_template_menu()
        self.init_network_menu()
        self.context_menu = QMenu(self)

        self.context_menu.addAction(self.action_settings)
        self.context_menu.addMenu(self.template_menu)
        self.context_menu.addMenu(self.network_menu)
        self.context_menu.addAction(self.action_editfwrules)
        self.context_menu.addAction(self.action_appmenus)
        self.context_menu.addAction(self.action_set_keyboard_layout)
        self.context_menu.addSeparator()

        self.context_menu.addAction(self.action_updatevm)
        self.context_menu.addAction(self.action_run_command_in_vm)
        self.context_menu.addAction(self.action_open_console)
        self.context_menu.addAction(self.action_resumevm)
        self.context_menu.addAction(self.action_startvm_tools_install)
        self.context_menu.addAction(self.action_pausevm)
        self.context_menu.addAction(self.action_shutdownvm)
        self.context_menu.addAction(self.action_restartvm)
        self.context_menu.addAction(self.action_killvm)
        self.context_menu.addSeparator()

        self.context_menu.addAction(self.action_clonevm)
        self.context_menu.addAction(self.action_removevm)
        self.context_menu.addSeparator()

        self.context_menu.addMenu(self.logs_menu)
        self.context_menu.addSeparator()
=======
        self.__init_context_menu()
>>>>>>> 3d1ff3e5

        self.tools_context_menu = QMenu(self)
        self.tools_context_menu.addAction(self.action_toolbar)
        self.tools_context_menu.addAction(self.action_menubar)

        self.menubar.customContextMenuRequested.connect(
                lambda pos: self.open_tools_context_menu(self.menubar, pos))
        self.toolbar.customContextMenuRequested.connect(
                lambda pos: self.open_tools_context_menu(self.toolbar, pos))
        self.action_menubar.toggled.connect(self.showhide_menubar)
        self.action_toolbar.toggled.connect(self.showhide_toolbar)
        self.action_compact_view.toggled.connect(self.set_compactview)
        self.logs_menu.triggered.connect(self.show_log)

        self.table.resizeColumnsToContents()

        self.update_size_on_disk = False
        self.shutdown_monitor = {}

        self.qubes_cache = QubesCache(qubes_app)
        self.fill_cache()
        self.qubes_model = QubesTableModel(self.qubes_cache)

        self.proxy = QubesProxyModel(self)
        self.proxy.setSourceModel(self.qubes_model)
        self.proxy.setSortRole(Qt.UserRole + 1)
        self.proxy.setSortCaseSensitivity(Qt.CaseInsensitive)
        self.proxy.setFilterKeyColumn(2)
        self.proxy.setFilterCaseSensitivity(Qt.CaseInsensitive)
        self.proxy.layoutChanged.connect(self.save_sorting)
        self.proxy.layoutChanged.connect(self.update_template_menu)
        self.proxy.layoutChanged.connect(self.update_network_menu)

        self.show_running.stateChanged.connect(self.invalidate)
        self.show_halted.stateChanged.connect(self.invalidate)
        self.show_network.stateChanged.connect(self.invalidate)
        self.show_templates.stateChanged.connect(self.invalidate)
        self.show_standalone.stateChanged.connect(self.invalidate)
        self.show_all.stateChanged.connect(self.invalidate)

        self.table.setModel(self.proxy)
        self.table.setItemDelegateForColumn(3, StateIconDelegate())
        self.table.resizeColumnsToContents()
        selection_model = self.table.selectionModel()
        selection_model.selectionChanged.connect(self.table_selection_changed)

        self.table.setContextMenuPolicy(Qt.CustomContextMenu)
        self.table.customContextMenuRequested.connect(self.open_context_menu)

        # Create view menu
        for col_no in range(len(self.qubes_model.columns_indices)):
            column = self.qubes_model.columns_indices[col_no]
            action = self.menu_view.addAction(column)
            action.setData(column)
            action.toggled.connect(partial(self.showhide_column, col_no))

        self.menu_view.addSeparator()
        self.menu_view.addAction(self.action_toolbar)
        self.menu_view.addAction(self.action_menubar)
        self.menu_view.addSeparator()
        self.menu_view.addAction(self.action_compact_view)

        try:
            self.load_manager_settings()
        except Exception as ex:  # pylint: disable=broad-except
            QMessageBox.warning(
                self,
                self.tr("Manager settings unreadable"),
                self.tr("Qube Manager settings cannot be parsed. Previously "
                        "saved display settings may not be restored "
                        "correctly.\nError: {}".format(str(ex))))

        self.settings_loaded = True

        # Connect events
        self.dispatcher = dispatcher
        dispatcher.add_handler('domain-pre-start',
                               self.on_domain_status_changed)
        dispatcher.add_handler('domain-start', self.on_domain_status_changed)
        dispatcher.add_handler('domain-start-failed',
                               self.on_domain_status_changed)
        dispatcher.add_handler('domain-stopped', self.on_domain_status_changed)
        dispatcher.add_handler('domain-pre-shutdown',
                               self.on_domain_status_changed)
        dispatcher.add_handler('domain-shutdown', self.on_domain_status_changed)
        dispatcher.add_handler('domain-paused', self.on_domain_status_changed)
        dispatcher.add_handler('domain-unpaused', self.on_domain_status_changed)

        dispatcher.add_handler('domain-add', self.on_domain_added)
        dispatcher.add_handler('domain-delete', self.on_domain_removed)

        dispatcher.add_handler('property-set:*',
                               self.on_domain_changed)
        dispatcher.add_handler('property-del:*',
                               self.on_domain_changed)
        dispatcher.add_handler('property-load',
                               self.on_domain_changed)
        dispatcher.add_handler('domain-feature-set:internal',
                               self.on_domain_changed)
        dispatcher.add_handler('domain-feature-delete:internal',
                               self.on_domain_changed)

        dispatcher.add_handler('domain-feature-set:updates-available',
                               self.on_domain_updates_available)
        dispatcher.add_handler('domain-feature-delete:updates-available',
                               self.on_domain_updates_available)

        # It needs to store threads until they finish
        self.threads_list = []
        self.progress = None

        self.check_updates()

<<<<<<< HEAD
    def change_template(self, template):
        selected_vms = self.get_selected_vms()
        reply = QMessageBox.question(
            self, self.tr("Template Change Confirmation"),
            self.tr("Do you want to change '{0}'<br>"
                "to Template <b>'{1}'</b>?").format(
                ', '.join(vm.name for vm in selected_vms), template),
            QMessageBox.Yes | QMessageBox.Cancel)

        if reply == QMessageBox.Yes:
            for info in selected_vms:
                info.vm.template = template

    def change_network(self, netvm_name):
        selected_vms = self.get_selected_vms()
        reply = QMessageBox.question(
            self, self.tr("Network Change Confirmation"),
            self.tr("Do you want to change '{0}'<br>"
                "to Network <b>'{1}'</b>?").format(
                ', '.join(vm.name for vm in selected_vms), netvm_name),
            QMessageBox.Yes | QMessageBox.Cancel)

        if reply != QMessageBox.Yes:
            return

        try:
            check_power = any(info.state['power'] == 'Running' for info
                    in self.get_selected_vms())
            netvm = self.qubes_cache.get_vm(name=netvm_name)
            if check_power and netvm.state['power'] != 'Running':
                reply = QMessageBox.question(
                    self, self.tr("Qube Start Confirmation"),
                    self.tr("<br>Can not change netvm to a halted Qube.<br>"
                        "Do you want to start the Qube <b>'{0}'</b>?").format(
                        netvm_name),
                    QMessageBox.Yes | QMessageBox.Cancel)

                if reply == QMessageBox.Yes:
                    with common_threads.busy_cursor():
                        netvm.vm.start()
                else:
                    return

            for info in self.get_selected_vms():
                info.vm.netvm = netvm_name
        except exc.QubesValueError as ex:
            QMessageBox.warning(
                self,
                self.tr("Change Network Error"),
                self.tr((str(ex))))
=======
    def __init_context_menu(self):
        self.context_menu = QMenu(self)
        self.context_menu.addAction(self.action_settings)
        self.context_menu.addAction(self.action_editfwrules)
        self.context_menu.addAction(self.action_appmenus)
        self.context_menu.addAction(self.action_set_keyboard_layout)
        self.context_menu.addSeparator()
        self.context_menu.addAction(self.action_updatevm)
        self.context_menu.addAction(self.action_run_command_in_vm)
        self.context_menu.addAction(self.action_open_console)
        self.context_menu.addAction(self.action_resumevm)
        self.context_menu.addAction(self.action_startvm_tools_install)
        self.context_menu.addAction(self.action_pausevm)
        self.context_menu.addAction(self.action_shutdownvm)
        self.context_menu.addAction(self.action_restartvm)
        self.context_menu.addAction(self.action_killvm)
        self.context_menu.addSeparator()
        self.context_menu.addAction(self.action_clonevm)
        self.context_menu.addAction(self.action_removevm)
        self.context_menu.addSeparator()
        self.context_menu.addMenu(self.logs_menu)
        self.context_menu.addSeparator()

    def save_showing(self):
        self.manager_settings.setValue('show/running',
                self.show_running.isChecked())
        self.manager_settings.setValue('show/halted',
                self.show_halted.isChecked())
        self.manager_settings.setValue('show/network',
                self.show_network.isChecked())
        self.manager_settings.setValue('show/templates',
                self.show_templates.isChecked())
        self.manager_settings.setValue('show/standalone',
                self.show_standalone.isChecked())
        self.manager_settings.setValue('show/all', self.show_all.isChecked())
>>>>>>> 3d1ff3e5

    def save_sorting(self):
        self.manager_settings.setValue('view/sort_column',
                self.proxy.sortColumn())
        self.manager_settings.setValue('view/sort_order',
                self.proxy.sortOrder())

    def invalidate(self):
        self.proxy.invalidate()
        self.table.resizeColumnsToContents()

    def fill_cache(self):
        progress = QProgressDialog(
            self.tr(
                "Loading Qube Manager..."), "", 0,
                len(self.qubes_app.domains.keys()))
        progress.setWindowTitle(self.tr("Qube Manager"))
        progress.setMinimumDuration(1000)
        progress.setWindowModality(Qt.WindowModal)
        progress.setCancelButton(None)

        row_no = 0
        for vm in self.qubes_app.domains:
            progress.setValue(row_no)
            self.qubes_cache.add_vm(vm)
            row_no += 1

        progress.setValue(row_no)

    def init_template_menu(self):
        self.template_menu.clear()
        for vm in self.qubes_app.domains:
            if vm.klass == 'TemplateVM':
                action = self.template_menu.addAction(vm.name)
                action.setData(vm.name)
                action.triggered.connect(partial(self.change_template, vm.name))

    def init_network_menu(self):
        self.network_menu.clear()
        action = self.network_menu.addAction("None")
        action.triggered.connect(partial(self.change_network, None))
        for vm in self.qubes_app.domains:
            if vm.qid != 0 and vm.provides_network:
                action = self.network_menu.addAction(vm.name)
                action.setData(vm.name)
                action.triggered.connect(partial(self.change_network, vm.name))

    def setup_application(self):
        self.qt_app.setApplicationName(self.tr("Qube Manager"))
        self.qt_app.setWindowIcon(QIcon.fromTheme("qubes-manager"))

    def keyPressEvent(self, event):  # pylint: disable=invalid-name
        if event.key() == Qt.Key_Escape:
            self.searchbox.clear()
        super().keyPressEvent(event)

    def clear_threads(self):
        for thread in self.threads_list:
            if thread.isFinished():
                if self.progress:
                    self.progress.hide()
                    self.progress = None

                if thread.msg:
                    (title, msg) = thread.msg
                    if thread.msg_is_success:
                        QMessageBox.information(
                            self,
                            title,
                            msg)
                    else:
                        QMessageBox.warning(
                            self,
                            title,
                            msg)

                self.threads_list.remove(thread)
                return

        raise RuntimeError(self.tr('No finished thread found'))

    # pylint: disable=invalid-name
    def resizeEvent(self, event):
        self.manager_settings.setValue("window_size", event.size())

    def check_updates(self, info=None):
        if info is None:
            for info_iter in self.qubes_cache:
                self.check_updates(info_iter)
            return

        try:
            if info.vm.klass in {'TemplateVM', 'StandaloneVM'} and \
                    manager_utils.get_feature(
                        info.vm, 'updates-available', False):
                info.state['outdated'] = 'update'
        except exc.QubesDaemonAccessError:
            return

    def on_domain_added(self, _submitter, _event, vm, **_kwargs):
        try:
            domain = self.qubes_app.domains[vm]
            self.qubes_cache.add_vm(domain)
            self.proxy.invalidate()
            if domain.klass == 'TemplateVM':
                self.init_template_menu()
        except (exc.QubesException, KeyError):
            pass

    def on_domain_removed(self, _submitter, _event, **kwargs):
        self.qubes_cache.remove_vm(name=kwargs['vm'])
        self.proxy.invalidate()
        self.init_template_menu()

    def on_domain_status_changed(self, vm, event, **_kwargs):
        try:
            self.qubes_cache.get_vm(qid=vm.qid).update(event=event)
            if vm.klass in {'TemplateVM'}:
                for appvm in vm.appvms:
                    self.qubes_cache.get_vm(qid=appvm.qid).\
                            update(event="outdated")
            self.proxy.invalidate()
            self.table_selection_changed()
        except exc.QubesDaemonAccessError:
            return  # the VM was deleted before its status could be updated
        except KeyError:  # adding the VM failed for some reason
            self.on_domain_added(None, None, vm)

    def on_domain_updates_available(self, vm, _event, **_kwargs):
        self.check_updates(self.qubes_cache.get_vm(qid=vm.qid))

    def on_domain_changed(self, vm, event, **_kwargs):
        if not vm:  # change of global properties occured
            if event.endswith(':default_netvm'):
                for vm_info in self.qubes_cache:
                    vm_info.update(event='property-set:netvm')
            if event.endswith(':default_dispvm'):
                for vm_info in self.qubes_cache:
                    vm_info.update(event='property-set:default_dispvm')
            return

        try:
            self.qubes_cache.get_vm(qid=vm.qid).update(event=event)
            self.proxy.invalidate()
        except exc.QubesDaemonAccessError:
            return  # the VM was deleted before its status could be updated

    def load_manager_settings(self):
        # Load view menu settings
        for action in self.menu_view.actions():
            column = action.data()
            if column is not None:
                col_no = self.qubes_model.columns_indices.index(column)
                if column == 'Name':
                    # 'Name' column should be always visible
                    action.setChecked(True)
                else:
                    visible = self.manager_settings.value('columns/%s' % column,
                        defaultValue="true")
                    action.setChecked(visible == "true")
                    self.showhide_column(col_no, visible == "true")

        # Restore sorting
        sort_column = int(self.manager_settings.value("view/sort_column",
                                 defaultValue=2))
        order = Qt.SortOrder(self.manager_settings.value("view/sort_order",
                                 defaultValue=Qt.AscendingOrder))

        if not sort_column: # Default sort by name
            self.table.sortByColumn(2, Qt.AscendingOrder)
        else:
            self.table.sortByColumn(sort_column, order)

        if not self.manager_settings.value("view/menubar_visible",
                                           defaultValue=True):
            self.action_menubar.setChecked(False)
        if not self.manager_settings.value("view/toolbar_visible",
                                           defaultValue=True):
            self.action_toolbar.setChecked(False)
        if self.manager_settings.value("view/compactview",
                                           defaultValue="false") != "false":
            self.action_compact_view.setChecked(True)

        # Restore show checkboxes
        self.show_running.setChecked(self.manager_settings.value(
            'show/running', "true") == "true")
        self.show_halted.setChecked(self.manager_settings.value(
            'show/halted', "true") == "true")
        self.show_network.setChecked(self.manager_settings.value(
            'show/network', "true") == "true")
        self.show_templates.setChecked(self.manager_settings.value(
            'show/templates', "true") == "true")
        self.show_standalone.setChecked(self.manager_settings.value(
            'show/standalone', "true") == "true")
        self.show_all.setChecked(self.manager_settings.value(
            'show/all', "true") == "true")

        # load last window size
        self.resize(self.manager_settings.value("window_size",
                                                QSize(1100, 600)))

    @pyqtSlot(str)
    def do_search(self, search):
        self.proxy.setFilterFixedString(search)

    # noinspection PyArgumentList
    @pyqtSlot(name='on_action_search_triggered')
    def action_search_triggered(self):
        self.searchbox.setFocus()

    def get_selected_vms(self):
        vms = []

        selection = self.table.selectionModel().selection()
        indexes = self.proxy.mapSelectionToSource(selection).indexes()

        for index in indexes:
            if index.column() != 0:
                continue
            vms.append(index.data(Qt.UserRole))

        return vms

    def table_selection_changed(self):
        # Since selection could have multiple domains
        # enable all first and then filter them
        self.template_menu.setEnabled(True)
        self.network_menu.setEnabled(True)
        for action in self.toolbar.actions() + self.context_menu.actions():
            action.setEnabled(True)

        for vm in self.get_selected_vms():
            #  TODO: add boot from device to menu and add windows tools there
            # Update available actions:
            if vm.state['power'] in \
                    ['Running', 'Transient', 'Halting', 'Dying']:
                self.action_resumevm.setEnabled(False)
                self.action_removevm.setEnabled(False)
                self.template_menu.setEnabled(False)
            elif vm.state['power'] == 'Paused':
                self.action_removevm.setEnabled(False)
                self.action_pausevm.setEnabled(False)
                self.action_set_keyboard_layout.setEnabled(False)
                self.action_restartvm.setEnabled(False)
                self.action_open_console.setEnabled(False)
                self.template_menu.setEnabled(False)
            elif vm.state['power'] == 'Suspend':
                self.action_set_keyboard_layout.setEnabled(False)
                self.action_removevm.setEnabled(False)
                self.action_pausevm.setEnabled(False)
                self.action_open_console.setEnabled(False)
                self.template_menu.setEnabled(False)
            elif vm.state['power'] == 'Halted':
                self.action_set_keyboard_layout.setEnabled(False)
                self.action_pausevm.setEnabled(False)
                self.action_shutdownvm.setEnabled(False)
                self.action_restartvm.setEnabled(False)
                self.action_killvm.setEnabled(False)
                self.action_open_console.setEnabled(False)

            if vm.klass == 'AdminVM':
                self.action_open_console.setEnabled(False)
                self.action_settings.setEnabled(False)
                self.action_resumevm.setEnabled(False)
                self.action_removevm.setEnabled(False)
                self.action_clonevm.setEnabled(False)
                self.action_pausevm.setEnabled(False)
                self.action_restartvm.setEnabled(False)
                self.action_killvm.setEnabled(False)
                self.action_shutdownvm.setEnabled(False)
                self.action_appmenus.setEnabled(False)
                self.action_editfwrules.setEnabled(False)
                self.action_set_keyboard_layout.setEnabled(False)
                self.action_run_command_in_vm.setEnabled(False)
                self.template_menu.setEnabled(False)
                self.network_menu.setEnabled(False)
            elif vm.klass == 'DispVM':
                self.action_appmenus.setEnabled(False)
                self.action_restartvm.setEnabled(False)
                self.template_menu.setEnabled(False)
            elif vm.klass == 'TemplateVM':
                self.template_menu.setEnabled(False)

            if vm.vm.features.get('internal', False):
                self.action_appmenus.setEnabled(False)

            if not vm.updateable and vm.klass != 'AdminVM':
                self.action_updatevm.setEnabled(False)

        self.update_logs_menu()
        self.update_template_menu()
        self.update_network_menu()

    def update_template_menu(self):
        if not self.template_menu.isEnabled():
            return

        for entry in self.template_menu.actions():
            entry.setIcon(QIcon())

        vms = self.get_selected_vms()
        for vm in vms:
            for entry in self.template_menu.actions():
                if entry.data() == vm.template:
                    if len(vms) == 1:
                        entry.setIcon(QIcon(":/on.png"))
                    else:
                        entry.setIcon(QIcon(":/transient.png"))

    def update_network_menu(self):
        if not self.network_menu.isEnabled():
            return

        for entry in self.network_menu.actions():
            entry.setIcon(QIcon())

        if len(self.get_selected_vms()) == 1:
            icon = QIcon(":/on.png")
        else:
            icon = QIcon(":/transient.png")

        for vm in self.get_selected_vms():
            if vm.netvm == "n/a":
                self.network_menu.actions()[0].setIcon(QIcon(icon))
            else:
                for entry in self.network_menu.actions():
                    if entry.data() == vm.netvm:
                        entry.setIcon(icon)

    # noinspection PyArgumentList
    @pyqtSlot(name='on_action_createvm_triggered')
    def action_createvm_triggered(self):
        with common_threads.busy_cursor():
            create_window = create_new_vm.NewVmDlg(self.qt_app, self.qubes_app)
        create_window.exec_()

    # noinspection PyArgumentList
    @pyqtSlot(name='on_action_removevm_triggered')
    def action_removevm_triggered(self):
        remove_vms = []

        for vm_info in self.get_selected_vms():
            vm = vm_info.vm

            dependencies = utils.vm_dependencies(self.qubes_app, vm)

            if dependencies:
                list_deps = manager_utils.format_dependencies_list(dependencies)
                list_text = "<br>" + list_deps + "<br>"

                info_dialog = QMessageBox(self)
                info_dialog.setWindowTitle(self.tr("Warning!"))
                info_dialog.setText(
                    self.tr("This qube cannot be removed. It is used as: <br> "
                            "{} <small>If you want to  remove this qube, you "
                            "should remove or change settings of each qube or "
                            "setting that uses it.</small>").format(list_text))
                info_dialog.setModal(False)
                info_dialog.show()

                return

            (requested_name, ok) = QInputDialog.getText(
                self, self.tr("Qube Removal Confirmation"),
                self.tr("Are you sure you want to remove the Qube <b>'{0}'</b>"
                        "?<br> All data on this Qube's private storage will be "
                        "lost!<br><br>Type the name of the Qube (<b>{1}</b>) be"
                        "low to confirm:").format(vm.name, vm.name))

            if not ok:
                # user clicked cancel
                continue

            if requested_name == vm.name:
                remove_vms.append(vm)
            else:
                # name did not match
                QMessageBox.warning(
                    self,
                    self.tr("Qube removal confirmation failed"),
                    self.tr(
                        "Entered name did not match! Not removing "
                        "{0}.").format(vm.name))

        # remove the VMs
        for vm in remove_vms:
            thread = common_threads.RemoveVMThread(vm)
            self.threads_list.append(thread)
            thread.finished.connect(self.clear_threads)
            thread.start()

    # noinspection PyArgumentList
    @pyqtSlot(name='on_action_clonevm_triggered')
    def action_clonevm_triggered(self):
        for vm_info in self.get_selected_vms():
            vm = vm_info.vm
            with common_threads.busy_cursor():
                clone_window = clone_vm.CloneVMDlg(
                    self.qt_app, self.qubes_app, src_vm=vm)
            clone_window.exec_()

    # noinspection PyArgumentList
    @pyqtSlot(name='on_action_resumevm_triggered')
    def action_resumevm_triggered(self):
        for vm_info in self.get_selected_vms():
            vm = vm_info.vm
            try:
                if vm.get_power_state() in ["Paused", "Suspended"]:
                    vm.unpause()
            except exc.QubesException as ex:
                QMessageBox.warning(
                    self, self.tr("Error unpausing Qube!"),
                    self.tr("ERROR: {0}").format(ex))
                return

            self.start_vm(vm)

    def start_vm(self, vm):
        if manager_utils.is_running(vm, False):
            return

        thread = StartVMThread(vm)
        self.threads_list.append(thread)
        thread.finished.connect(self.clear_threads)
        thread.start()

    # noinspection PyArgumentList
    @pyqtSlot(name='on_action_startvm_tools_install_triggered')
    # TODO: replace with boot from device
    def action_startvm_tools_install_triggered(self):
        # pylint: disable=invalid-name
        pass

    @pyqtSlot(name='on_action_pausevm_triggered')
    def action_pausevm_triggered(self):
        for vm_info in self.get_selected_vms():
            try:
                vm_info.vm.pause()
            except exc.QubesException as ex:
                QMessageBox.warning(
                    self,
                    self.tr("Error pausing Qube!"),
                    self.tr("ERROR: {0}").format(ex))
                return

    # noinspection PyArgumentList
    @pyqtSlot(name='on_action_shutdownvm_triggered')
    def action_shutdownvm_triggered(self):
        for vm_info in self.get_selected_vms():
            vm = vm_info.vm
            reply = QMessageBox.question(
                self, self.tr("Qube Shutdown Confirmation"),
                self.tr("Are you sure you want to power down the Qube <b>'{0}'"
                        "</b>?<br><small>This will shutdown all the running"
                        " applications within this Qube.</small>").format(
                         vm.name),
                QMessageBox.Yes | QMessageBox.Cancel)

            if reply == QMessageBox.Yes:
                self.shutdown_vm(vm)

    def shutdown_vm(self, vm, shutdown_time=vm_shutdown_timeout,
                    check_time=vm_restart_check_timeout, and_restart=False):
        try:
            vm.shutdown()
        except exc.QubesException as ex:
            QMessageBox.warning(
                self,
                self.tr("Error shutting down Qube!"),
                self.tr("ERROR: {0}").format(ex))
            return

        self.shutdown_monitor[vm.qid] = VmShutdownMonitor(vm, shutdown_time,
                                                          check_time,
                                                          and_restart, self)
        # noinspection PyCallByClass,PyTypeChecker
        QTimer.singleShot(check_time, self.shutdown_monitor[
            vm.qid].check_if_vm_has_shutdown)

    # noinspection PyArgumentList
    @pyqtSlot(name='on_action_restartvm_triggered')
    def action_restartvm_triggered(self):
        for vm_info in self.get_selected_vms():
            vm = vm_info.vm
            reply = QMessageBox.question(
                self, self.tr("Qube Restart Confirmation"),
                self.tr("Are you sure you want to restart the Qube <b>'{0}'</b>"
                        "?<br><small>This will shutdown all the running applica"
                        "tions within this Qube.</small>").format(vm.name),
                QMessageBox.Yes | QMessageBox.Cancel)

            if reply == QMessageBox.Yes:
                # in case the user shut down the VM in the meantime
                try:
                    if manager_utils.is_running(vm, False):
                        self.shutdown_vm(vm, and_restart=True)
                    else:
                        self.start_vm(vm)
                except exc.QubesException as ex:
                    QMessageBox.warning(
                        self,
                        self.tr("Error restarting Qube!"),
                        self.tr("ERROR: {0}").format(ex))

    # noinspection PyArgumentList
    @pyqtSlot(name='on_action_killvm_triggered')
    def action_killvm_triggered(self):
        for vm_info in self.get_selected_vms():
            vm = vm_info.vm

            try:
                vm_not_running = not (vm.is_running() or vm.is_paused())
            except exc.QubesDaemonAccessError:
                vm_not_running = False

            if vm_not_running:
                info = self.tr("Qube <b>'{0}'</b> is not running. Are you "
                               "absolutely sure you want to try to kill it?<br>"
                               "<small>This will end <b>(not shutdown!)</b> "
                               "all the running applications within this "
                               "Qube.</small>").format(vm.name)
            else:
                info = self.tr("Are you sure you want to kill the Qube "
                               "<b>'{0}'</b>?<br><small>This will end <b>(not "
                               "shutdown!)</b> all the running applications "
                               "within this Qube.</small>").format(vm.name)

            reply = QMessageBox.question(
                self, self.tr("Qube Kill Confirmation"), info,
                QMessageBox.Yes | QMessageBox.Cancel,
                QMessageBox.Cancel)

            if reply == QMessageBox.Yes:
                try:
                    vm.kill()
                except exc.QubesException as ex:
                    QMessageBox.critical(
                        self, self.tr("Error while killing Qube!"),
                        self.tr(
                            "<b>An exception occurred while killing {0}.</b>"
                            "<br>ERROR: {1}").format(vm.name, ex))
                    return

    def open_settings(self, vm, tab='basic'):
        try:
            with common_threads.busy_cursor():
                settings_window = settings.VMSettingsWindow(
                    vm, init_page=tab, qapp=self.qt_app,
                    qubesapp=self.qubes_app)
            settings_window.show()
            self.settings_windows[vm.name] = settings_window
        except exc.QubesException as ex:
            QMessageBox.warning(
                self,
                self.tr("Qube settings unavailable"),
                self.tr(
                    "Qube settings cannot be opened. The qube might have "
                    "been removed or unavailable due to policy settings."
                    "\nError: {}".format(str(ex))))
            return

    def closeEvent(self, _):
        self.save_showing()

    # noinspection PyArgumentList
    @pyqtSlot(name='on_action_settings_triggered')
    def action_settings_triggered(self):
        for vm_info in self.get_selected_vms():
            self.open_settings(vm_info.vm, "basic")

    # noinspection PyArgumentList
    @pyqtSlot(name='on_action_appmenus_triggered')
    def action_appmenus_triggered(self):
        for vm_info in self.get_selected_vms():
            self.open_settings(vm_info.vm, "applications")

    # noinspection PyArgumentList
    @pyqtSlot(name='on_action_updatevm_triggered')
    def action_updatevm_triggered(self):
        for vm_info in self.get_selected_vms():
            vm = vm_info.vm
            if not manager_utils.is_running(vm, True):
                reply = QMessageBox.question(
                    self, self.tr("Qube Update Confirmation"),
                    self.tr(
                        "<b>{0}</b>"
                        "<br>The Qube has to be running to be updated."
                        "<br>Do you want to start it?<br>").format(vm.name),
                    QMessageBox.Yes | QMessageBox.Cancel)
                if reply != QMessageBox.Yes:
                    return

            thread = UpdateVMThread(vm)
            self.threads_list.append(thread)
            thread.finished.connect(self.clear_threads)
            thread.start()

    # noinspection PyArgumentList
    @pyqtSlot(name='on_action_run_command_in_vm_triggered')
    def action_run_command_in_vm_triggered(self):
        # pylint: disable=invalid-name
        for vm_info in self.get_selected_vms():
            (command_to_run, ok) = QInputDialog.getText(
                self, self.tr('Qubes command entry'),
                self.tr('Run command in <b>{}</b>:').format(vm_info.name))
            if not ok or command_to_run == "":
                return

            thread = RunCommandThread(vm_info.vm, command_to_run)
            self.threads_list.append(thread)
            thread.finished.connect(self.clear_threads)
            thread.start()

    # noinspection PyArgumentList
    @pyqtSlot(name='on_action_open_console_triggered')
    def action_open_console_triggered(self):
        # pylint: disable=invalid-name
        for vm in self.get_selected_vms():
            subprocess.Popen(['qvm-console-dispvm', vm.name],
                             stdout=subprocess.DEVNULL,
                             stderr=subprocess.DEVNULL)

    # noinspection PyArgumentList
    @pyqtSlot(name='on_action_set_keyboard_layout_triggered')
    def action_set_keyboard_layout_triggered(self):
        # pylint: disable=invalid-name
        for vm_info in self.get_selected_vms():
            if vm_info.vm.features.check_with_template(
                    "supported-feature.keyboard-layout", False):
                vm_info.vm.run('qubes-change-keyboard-layout')
            else:
                QMessageBox.warning(
                    self,
                    self.tr("Keyboard layout change unsupported"),
                    self.tr(
                        "Please update the qube {} or its template to the "
                        "newest version of Qubes tools.").format(
                        str(vm_info.vm)))

    # noinspection PyArgumentList
    @pyqtSlot(name='on_action_editfwrules_triggered')
    def action_editfwrules_triggered(self):
        for vm_info in self.get_selected_vms():
            self.open_settings(vm_info.vm, "firewall")

    # noinspection PyArgumentList
    @pyqtSlot(name='on_action_global_settings_triggered')
    def action_global_settings_triggered(self):  # pylint: disable=invalid-name
        with common_threads.busy_cursor():
            global_settings_window = global_settings.GlobalSettingsWindow(
                self.qt_app,
                self.qubes_app)
        global_settings_window.show()
        self.settings_windows['global_settings_window'] = global_settings_window

    # noinspection PyArgumentList
    @pyqtSlot(name='on_action_manage_templates_triggered')
    def action_manage_templates_triggered(self):
        # pylint: disable=no-self-use
        subprocess.check_call('qubes-template-manager')

    # noinspection PyArgumentList
    @pyqtSlot(name='on_action_show_network_triggered')
    def action_show_network_triggered(self):
        pass
        # TODO: revive for 4.1
        # network_notes_dialog = NetworkNotesDialog()
        # network_notes_dialog.exec_()

    # noinspection PyArgumentList
    @pyqtSlot(name='on_action_restore_triggered')
    def action_restore_triggered(self):
        with common_threads.busy_cursor():
            restore_window = restore.RestoreVMsWindow(self.qt_app,
                                                      self.qubes_app)
        restore_window.exec_()

    # noinspection PyArgumentList
    @pyqtSlot(name='on_action_backup_triggered')
    def action_backup_triggered(self):
        with common_threads.busy_cursor():
            backup_window = backup.BackupVMsWindow(
                self.qt_app, self.qubes_app, self.dispatcher, self)
        backup_window.show()

    # noinspection PyArgumentList
    @pyqtSlot(name='on_action_exit_triggered')
    def action_exit_triggered(self):
        self.close()

    def set_compactview(self, checked):
        if checked:
            self.toolbar.setToolButtonStyle(Qt.ToolButtonIconOnly)
        else:
            self.toolbar.setToolButtonStyle(Qt.ToolButtonTextUnderIcon)
        if self.settings_loaded:
            self.manager_settings.setValue('view/compactview', checked)

    def showhide_menubar(self, checked):
        self.menubar.setVisible(checked)
        if not checked:
            self.context_menu.addAction(self.action_menubar)
        else:
            self.context_menu.removeAction(self.action_menubar)
        if self.settings_loaded:
            self.manager_settings.setValue('view/menubar_visible', checked)

    def showhide_toolbar(self, checked):
        self.toolbar.setVisible(checked)
        if not checked:
            self.context_menu.addAction(self.action_toolbar)
        else:
            self.context_menu.removeAction(self.action_toolbar)
        if self.settings_loaded:
            self.manager_settings.setValue('view/toolbar_visible', checked)

    def showhide_column(self, col_num, show):
        self.table.setColumnHidden(col_num, not show)
        col_name = self.qubes_model.columns_indices[col_num]
        self.manager_settings.setValue('columns/%s' % col_name, show)

    # noinspection PyArgumentList
    @pyqtSlot(name='on_action_about_qubes_triggered')
    def action_about_qubes_triggered(self):  # pylint: disable=no-self-use
        about = AboutDialog()
        about.exec_()

    def createPopupMenu(self):  # pylint: disable=invalid-name
        menu = QMenu()
        menu.addAction(self.action_toolbar)
        menu.addAction(self.action_menubar)
        return menu

    def open_tools_context_menu(self, widget, point):
        self.tools_context_menu.exec_(widget.mapToGlobal(point))

    def update_logs_menu(self):
        self.logs_menu.clear()
        menu_empty = True

        try:
            vm_info = self.get_selected_vms()

            if len(vm_info) == 1:
                vm = vm_info[0].vm

                if vm.klass == 'AdminVM':
                    logfiles = ["/var/log/xen/console/hypervisor.log"]
                else:
                    logfiles = [
                        "/var/log/xen/console/guest-" + vm.name + ".log",
                        "/var/log/xen/console/guest-" + vm.name + "-dm.log",
                        "/var/log/qubes/guid." + vm.name + ".log",
                        "/var/log/qubes/qrexec." + vm.name + ".log",
                    ]

                for logfile in logfiles:
                    if os.path.exists(logfile):
                        action = self.logs_menu.addAction(QIcon(":/log.png"),
                                                          logfile)
                        action.setData(logfile)
                        menu_empty = False

            self.logs_menu.setEnabled(not menu_empty)
        except exc.QubesDaemonAccessError:
            pass

    @pyqtSlot('const QPoint&')
    def open_context_menu(self, point):
        self.context_menu.exec_(self.table.mapToGlobal(
            point + QPoint(10, 0)))

    @pyqtSlot('QAction *')
    def show_log(self, action):
        log = str(action.data())
        log_dlg = log_dialog.LogDialog(self.qt_app, log)
        log_dlg.exec_()


def main():
    manager_utils.run_asynchronous(VmManagerWindow)


if __name__ == "__main__":
    main()<|MERGE_RESOLUTION|>--- conflicted
+++ resolved
@@ -37,11 +37,7 @@
 # pylint: disable=import-error
 from PyQt5.QtWidgets import (QLineEdit, QStyledItemDelegate, QToolTip,
     QMenu, QInputDialog, QMainWindow, QProgressDialog, QStyleOptionViewItem,
-<<<<<<< HEAD
-    QAbstractItemView, QMessageBox, QAction)
-=======
     QMessageBox)
->>>>>>> 3d1ff3e5
 
 # pylint: disable=import-error
 from PyQt5.QtGui import (QIcon, QPixmap, QRegExpValidator, QFont, QColor)
@@ -698,39 +694,9 @@
         self.frame_width = 0
         self.frame_height = 0
 
-<<<<<<< HEAD
         self.init_template_menu()
         self.init_network_menu()
-        self.context_menu = QMenu(self)
-
-        self.context_menu.addAction(self.action_settings)
-        self.context_menu.addMenu(self.template_menu)
-        self.context_menu.addMenu(self.network_menu)
-        self.context_menu.addAction(self.action_editfwrules)
-        self.context_menu.addAction(self.action_appmenus)
-        self.context_menu.addAction(self.action_set_keyboard_layout)
-        self.context_menu.addSeparator()
-
-        self.context_menu.addAction(self.action_updatevm)
-        self.context_menu.addAction(self.action_run_command_in_vm)
-        self.context_menu.addAction(self.action_open_console)
-        self.context_menu.addAction(self.action_resumevm)
-        self.context_menu.addAction(self.action_startvm_tools_install)
-        self.context_menu.addAction(self.action_pausevm)
-        self.context_menu.addAction(self.action_shutdownvm)
-        self.context_menu.addAction(self.action_restartvm)
-        self.context_menu.addAction(self.action_killvm)
-        self.context_menu.addSeparator()
-
-        self.context_menu.addAction(self.action_clonevm)
-        self.context_menu.addAction(self.action_removevm)
-        self.context_menu.addSeparator()
-
-        self.context_menu.addMenu(self.logs_menu)
-        self.context_menu.addSeparator()
-=======
         self.__init_context_menu()
->>>>>>> 3d1ff3e5
 
         self.tools_context_menu = QMenu(self)
         self.tools_context_menu.addAction(self.action_toolbar)
@@ -844,7 +810,6 @@
 
         self.check_updates()
 
-<<<<<<< HEAD
     def change_template(self, template):
         selected_vms = self.get_selected_vms()
         reply = QMessageBox.question(
@@ -895,10 +860,12 @@
                 self,
                 self.tr("Change Network Error"),
                 self.tr((str(ex))))
-=======
+
     def __init_context_menu(self):
         self.context_menu = QMenu(self)
         self.context_menu.addAction(self.action_settings)
+        self.context_menu.addAction(self.template_menu.menuAction())
+        self.context_menu.addAction(self.network_menu.menuAction())
         self.context_menu.addAction(self.action_editfwrules)
         self.context_menu.addAction(self.action_appmenus)
         self.context_menu.addAction(self.action_set_keyboard_layout)
@@ -931,7 +898,6 @@
         self.manager_settings.setValue('show/standalone',
                 self.show_standalone.isChecked())
         self.manager_settings.setValue('show/all', self.show_all.isChecked())
->>>>>>> 3d1ff3e5
 
     def save_sorting(self):
         self.manager_settings.setValue('view/sort_column',
