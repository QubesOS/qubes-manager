#!/usr/bin/python3
#
# The Qubes OS Project, http://www.qubes-os.org
#
# Copyright (C) 2012  Agnieszka Kostrzewa <agnieszka.kostrzewa@gmail.com>
# Copyright (C) 2012  Marek Marczykowski-Górecki
#                       <marmarek@invisiblethingslab.com>
# Copyright (C) 2017  Wojtek Porczyk <woju@invisiblethingslab.com>
#
# This program is free software; you can redistribute it and/or
# modify it under the terms of the GNU General Public License
# as published by the Free Software Foundation; either version 2
# of the License, or (at your option) any later version.
#
# This program is distributed in the hope that it will be useful,
# but WITHOUT ANY WARRANTY; without even the implied warranty of
# MERCHANTABILITY or FITNESS FOR A PARTICULAR PURPOSE.  See the
# GNU General Public License for more details.
#
# You should have received a copy of the GNU Lesser General Public License along
# with this program; if not, see <http://www.gnu.org/licenses/>.
#
#
import subprocess
from datetime import datetime, timedelta
from functools import partial

from qubesadmin import exc
from qubesadmin import utils

# pylint: disable=import-error
from PyQt5.QtCore import (Qt, QAbstractTableModel, QObject, pyqtSlot, QEvent,
    QSettings, QRegExp, QSortFilterProxyModel, QSize, QPoint, QTimer)

# pylint: disable=import-error
from PyQt5.QtWidgets import (QLineEdit, QStyledItemDelegate, QToolTip,
    QMenu, QInputDialog, QMainWindow, QProgressDialog, QStyleOptionViewItem,
    QMessageBox)

# pylint: disable=import-error
from PyQt5.QtGui import (QIcon, QPixmap, QRegExpValidator, QFont, QColor)

from qubesmanager.about import AboutDialog

from . import ui_qubemanager  # pylint: disable=no-name-in-module
from . import settings
from . import global_settings
from . import restore
from . import backup
from . import create_new_vm
from . import log_dialog
from . import utils as manager_utils
from . import common_threads
from . import clone_vm


class SearchBox(QLineEdit):
    def __init__(self, parent=None):
        super().__init__(parent)
        self.focusing = False

    def focusInEvent(self, e):  # pylint: disable=invalid-name
        super().focusInEvent(e)
        self.selectAll()
        self.focusing = True

    def mousePressEvent(self, e):  # pylint: disable=invalid-name
        super().mousePressEvent(e)
        if self.focusing:
            self.selectAll()
            self.focusing = False

icon_size = QSize(22, 22)

# pylint: disable=invalid-name
class StateIconDelegate(QStyledItemDelegate):
    lastIndex = None
    def __init__(self):
        super().__init__()
        self.stateIcons = {
                "Running" : QIcon(":/on.png"),
                "Paused" : QIcon(":/paused.png"),
                "Suspended" : QIcon(":/paused.png"),
                "Transient" : QIcon(":/transient.png"),
                "Halting" : QIcon(":/transient.png"),
                "Dying" : QIcon(":/transient.png"),
                "Halted" : QIcon(":/off.png")
                }
        self.outdatedIcons = {
                "update" : QIcon(":/update-recommended.png"),
                "outdated" : QIcon(":/outdated.png"),
                "to-be-outdated" : QIcon(":/to-be-outdated.png"),
                }
        self.outdatedTooltips = {
                "update" : self.tr("Updates pending!"),
                "outdated" : self.tr(
                    "The qube must be restarted for its filesystem to reflect"
                    " the template's recent committed changes."),
                "to-be-outdated" : self.tr(
                    "The Template must be stopped before changes from its "
                    "current session can be picked up by this qube."),
                }

    def sizeHint(self, option, index):
        hint = super().sizeHint(option, index)
        option = QStyleOptionViewItem(option)
        option.features |= option.HasDecoration
        widget = option.widget
        style = widget.style()
        iconRect = style.subElementRect(style.SE_ItemViewItemDecoration,
            option, widget)
        width = iconRect.width() * 3 # Nº of possible icons
        hint.setWidth(width)
        return hint

    def paint(self, qp, option, index):
        # create a new QStyleOption (*never* use the one given in arguments)
        option = QStyleOptionViewItem(option)

        widget = option.widget
        style = widget.style()

        # paint the base item (borders, gradients, selection colors, etc)
        style.drawControl(style.CE_ItemViewItem, option, qp, widget)

        # "lie" about the decoration, to get a valid icon rectangle (even if we
        # don't have any "real" icon set for the item)
        option.features |= option.HasDecoration
        iconRect = style.subElementRect(style.SE_ItemViewItemDecoration,
            option, widget)
        iconSize = iconRect.size()
        margin = iconRect.left() - option.rect.left()

        qp.save()
        # ensure that we do not draw outside the item rectangle (and add some
        # fancy margin on the right
        qp.setClipRect(option.rect.adjusted(0, 0, -margin, 0))

        # draw the main state icon, assuming all items have one
        qp.drawPixmap(iconRect,
            self.stateIcons[index.data()['power']].pixmap(iconSize))

        left = delta = margin + iconRect.width()
        if index.data()['outdated']:
            qp.drawPixmap(iconRect.translated(left, 0),
                    self.outdatedIcons[index.data()['outdated']]\
                           .pixmap(iconSize))
            left += delta

        qp.restore()

    def helpEvent(self, event, view, option, index):
        if event.type() != QEvent.ToolTip:
            return super().helpEvent(event, view,
                    option, index)
        option = QStyleOptionViewItem(option)
        widget = option.widget
        style = widget.style()
        option.features |= option.HasDecoration

        iconRect = style.subElementRect(style.SE_ItemViewItemDecoration,
            option, widget)
        iconRect.setTop(option.rect.y())
        iconRect.setHeight(option.rect.height())

        # similar to what we do in the paint() method
        if event.pos() in iconRect:
            # (*) clear any existing tooltip; a single space is better , as
            # sometimes it's not enough to use an empty string
            if index != self.lastIndex:
                QToolTip.showText(QPoint(), ' ')
            QToolTip.showText(event.globalPos(),
                index.data()['power'], view)
        else:
            margin = iconRect.left() - option.rect.left()
            left = delta = margin + iconRect.width()

            if index.data()['outdated']:
                if event.pos() in iconRect.translated(left, 0):
                    # see above (*)
                    if index != self.lastIndex:
                        QToolTip.showText(QPoint(), ' ')
                    QToolTip.showText(event.globalPos(),
                            self.outdatedTooltips[index.data()['outdated']],
                            view)
                # shift the left *only* if the role is True, otherwise we
                # can assume that that icon doesn't exist at all
            left += delta
        self.lastIndex = index
        return True


# pylint: disable=too-many-instance-attributes
# pylint: disable=too-few-public-methods
class VmInfo():
    def __init__(self, vm):
        self.vm = vm
        self.qid = vm.qid
        self.name = self.vm.name

        self.label = getattr(self.vm, 'label', None)
        self.klass = getattr(self.vm, 'klass', None)
        self.icon = getattr(vm, 'icon', 'appvm-black')

        self.state = {'power': "", 'outdated': ""}
        self.updateable = getattr(vm, 'updateable', False)
        self.update(True)

    def update_power_state(self):
        try:
            self.state['power'] = self.vm.get_power_state()
        except exc.QubesDaemonAccessError:
            self.state['power'] = ""

        self.state['outdated'] = ""
        try:
            if manager_utils.is_running(self.vm, False):
                if hasattr(self.vm, 'template') and \
                        manager_utils.is_running(self.vm.template, False):
                    self.state['outdated'] = "to-be-outdated"
                else:
                    try:
                        if any(vol.is_outdated()
                               for vol in self.vm.volumes.values()):
                            self.state['outdated'] = "outdated"
                    except exc.QubesDaemonAccessError:
                        pass

            if self.vm.klass in {'TemplateVM', 'StandaloneVM'} and \
                    manager_utils.get_feature(
                        self.vm, 'updates-available', False):
                self.state['outdated'] = 'update'
        except exc.QubesDaemonAccessError:
            pass

    def update(self, update_size_on_disk=False, event=None):
        """
        Update VmInfo
        :param update_size_on_disk: should disk utilization be updated?
        :param event: name of the event that caused the update, to avoid
        updating unnecessary properties; if event is none, update everything
        :return: None
        """
        self.update_power_state()

        if not event or event.endswith(':label'):
            self.label = getattr(self.vm, 'label', None)
            self.icon = getattr(self.vm, 'icon', 'appvm-black')

        if not event or event.endswith(':template'):
            try:
                self.template = self.vm.template.name
            except AttributeError:
                self.template = None

        if not event or event.endswith(':netvm'):
            self.netvm = getattr(self.vm, 'netvm', None)
            if self.netvm:
                self.netvm = str(self.netvm)
            else:
                self.netvm = "n/a"
            try:
                if hasattr(self.vm, 'netvm') \
                        and self.vm.property_is_default("netvm"):
                    self.netvm = "default (" + self.netvm + ")"
            except exc.QubesDaemonAccessError:
                pass

        if not event or event.endswith(':internal'):
            self.internal = manager_utils.get_boolean_feature(
                self.vm, 'internal')

        if not event or event.endswith(':ip'):
            self.ip = getattr(self.vm, 'ip', "n/a")

        if not event or event.endswith(':include_in_backups'):
            self.inc_backup = getattr(self.vm, 'include_in_backups', None)

        if not event or event.endswith(':backup_timestamp'):
            self.last_backup = getattr(self.vm, 'backup_timestamp', None)
            if self.last_backup:
                self.last_backup = str(datetime.fromtimestamp(self.last_backup))

        if not event or event.endswith(':default_dispvm'):
            self.dvm = getattr(self.vm, 'default_dispvm', None)
            try:
                if self.vm.property_is_default("default_dispvm"):
                    self.dvm = "default (" + str(self.dvm) + ")"
                elif self.dvm is not None:
                    self.dvm = str(self.dvm)
            except exc.QubesDaemonAccessError:
                if self.dvm is not None:
                    self.dvm = str(self.dvm)

        if not event or event.endswith(':template_for_dispvms'):
            self.dvm_template = getattr(self.vm, 'template_for_dispvms', None)

        if self.vm.klass != 'AdminVM' and update_size_on_disk:
            try:
                self.disk_float = float(self.vm.get_disk_utilization())
                self.disk = str(round(self.disk_float/(1024*1024), 2)) + " MiB"
            except exc.QubesDaemonAccessError:
                self.disk_float = None
                self.disk = None

        if self.vm.klass != 'AdminVM':
            self.virt_mode = getattr(self.vm, 'virt_mode', None)
        else:
            self.virt_mode = None
            self.disk = "n/a"


class QubesCache(QAbstractTableModel):
    def __init__(self, qubes_app):
        QAbstractTableModel.__init__(self)
        self._qubes_app = qubes_app
        self._info_list = []
        self._info_by_id = {}

    def add_vm(self, vm):
        vm_info = VmInfo(vm)
        self._info_list.append(vm_info)
        self._info_by_id[vm.qid] = vm_info

    def remove_vm(self, name):
        vm_info = self.get_vm(name=name)
        self._info_list.remove(vm_info)
        del self._info_by_id[vm_info.qid]

    def get_vm(self, row=None, qid=None, name=None):
        if row is not None:
            return self._info_list[row]
        if qid is not None:
            return self._info_by_id[qid]
        return next(x for x in self._info_list if x.name == name)

    def __len__(self):
        return len(self._info_list)

    def __iter__(self):
        return iter(self._info_list)


class QubesTableModel(QAbstractTableModel):
    def __init__(self, qubes_cache):
        QAbstractTableModel.__init__(self)
        self.qubes_cache = qubes_cache
        self.template = {}
        self.klass_pixmap = {}
        self.label_pixmap = {}
        self.columns_indices = [
                "Type",
                "Label",
                "Name",
                "State",
                "Template",
                "NetVM",
                "Disk Usage",
                "Internal",
                "IP",
                "Include in backups",
                "Last backup",
                "Default DispVM",
                "Is DVM Template",
                "Virt Mode"
                ]

    # pylint: disable=invalid-name
    def rowCount(self, _):
        return len(self.qubes_cache)

    # pylint: disable=invalid-name
    def columnCount(self, _):
        return len(self.columns_indices)

    # pylint: disable=too-many-return-statements
    def data(self, index, role):
        if not index.isValid():
            return  None

        col = index.column()
        row = index.row()

        col_name = self.columns_indices[col]
        vm = self.qubes_cache.get_vm(row)

        if role == Qt.DisplayRole:
            if col in [0, 1]:
                return None
            if col_name == "Name":
                return vm.name
            if col_name == "State":
                return vm.state
            if col_name == "Template":
                if vm.template is None:
                    return vm.klass
                return vm.template
            if col_name == "NetVM":
                return vm.netvm
            if col_name == "Disk Usage":
                return vm.disk
            if col_name == "Internal":
                return "Yes" if vm.internal else ""
            if col_name == "IP":
                return vm.ip
            if col_name == "Include in backups":
                return "Yes" if vm.inc_backup else ""
            if col_name == "Last backup":
                return vm.last_backup
            if col_name == "Default DispVM":
                return vm.dvm
            if col_name == "Is DVM Template":
                return "Yes" if vm.dvm_template else ""
            if col_name == "Virt Mode":
                return vm.virt_mode
        if role == Qt.DecorationRole:
            if col_name == "Type":
                try:
                    return self.klass_pixmap[vm.klass]
                except KeyError:
                    pixmap = QPixmap()
                    icon_name = ":/"+vm.klass.lower()+".png"
                    icon_name = icon_name.replace("adminvm", "dom0")
                    icon_name = icon_name.replace("dispvm", "appvm")
                    pixmap.load(icon_name)
                    self.klass_pixmap[vm.klass] = pixmap.scaled(icon_size)
                    return self.klass_pixmap[vm.klass]
                except exc.QubesDaemonAccessError:
                    return None

            if col_name == "Label":
                try:
                    return self.label_pixmap[vm.icon]
                except (KeyError, AttributeError):
                    icon = QIcon.fromTheme(vm.icon)
                    self.label_pixmap[vm.icon] = icon.pixmap(icon_size)
                    return self.label_pixmap[vm.icon]

        if role == Qt.FontRole:
            if col_name == "Template":
                if vm.template is None:
                    font = QFont()
                    font.setItalic(True)
                    return font

        if role == Qt.ForegroundRole:
            if col_name == "Template":
                if vm.template is None:
                    return QColor("gray")

        # Used for get VM Object
        if role == Qt.UserRole:
            return vm

        # Used for sorting
        if role == Qt.UserRole + 1:
            if vm.klass == 'AdminVM':
                return ""
            if col_name == "Type":
                return vm.klass
            if col_name == "Label":
                return str(vm.label)
            if col_name == "State":
                return str(vm.state)
            if col_name == "Disk Usage":
                return vm.disk_float

            return self.data(index, Qt.DisplayRole)

    # pylint: disable=invalid-name
    def headerData(self, col, orientation, role):
        if col < 2:
            return None
        if orientation == Qt.Horizontal and role == Qt.DisplayRole:
            return self.columns_indices[col]
        return None


vm_shutdown_timeout = 20000  # in msec
vm_restart_check_timeout = 1000  # in msec


class VmShutdownMonitor(QObject):
    def __init__(self, vm, shutdown_time=vm_shutdown_timeout,
                 check_time=vm_restart_check_timeout,
                 and_restart=False, caller=None):
        QObject.__init__(self)
        self.vm = vm
        self.shutdown_time = shutdown_time
        self.check_time = check_time
        self.and_restart = and_restart
        self.shutdown_started = datetime.now()
        self.caller = caller

    def restart_vm_if_needed(self):
        if self.and_restart and self.caller:
            self.caller.start_vm(self.vm)

    def check_again_later(self):
        # noinspection PyTypeChecker,PyCallByClass
        QTimer.singleShot(self.check_time, self.check_if_vm_has_shutdown)

    def timeout_reached(self):
        actual = datetime.now() - self.shutdown_started
        allowed = timedelta(milliseconds=self.shutdown_time)

        return actual > allowed

    def check_if_vm_has_shutdown(self):
        vm = self.vm
        vm_is_running = manager_utils.is_running(vm, False)
        try:
            vm_start_time = datetime.fromtimestamp(float(vm.start_time))
        except (AttributeError, TypeError, ValueError):
            vm_start_time = None

        if vm_is_running and vm_start_time \
                and vm_start_time < self.shutdown_started:
            if self.timeout_reached():

                msgbox = QMessageBox(self.caller)
                msgbox.setIcon(QMessageBox.Question)
                msgbox.setWindowTitle(self.tr("Qube Shutdown"))
                msgbox.setText(self.tr(
                        "The Qube <b>'{0}'</b> hasn't shutdown within the last "
                        "{1} seconds, do you want to kill it?<br>").format(
                            vm.name, self.shutdown_time / 1000))
                kill_button = msgbox.addButton(
                    self.tr("Kill it!"), QMessageBox.YesRole)
                wait_button = msgbox.addButton(
                    self.tr("Wait another {0} seconds...").format(
                        self.shutdown_time / 1000),
                    QMessageBox.NoRole)
                ignore_button = msgbox.addButton(self.tr("Don't ask again"),
                                                 QMessageBox.RejectRole)
                msgbox.setDefaultButton(wait_button)
                msgbox.setEscapeButton(ignore_button)
                msgbox.setWindowFlags(
                    msgbox.windowFlags() | Qt.CustomizeWindowHint)
                msgbox.setWindowFlags(
                    msgbox.windowFlags() & ~Qt.WindowCloseButtonHint)
                msgbox.exec_()
                msgbox.deleteLater()

                if msgbox.clickedButton() is kill_button:
                    try:
                        vm.kill()
                    except exc.QubesVMNotStartedError:
                        # the VM shut down while the user was thinking about
                        # shutting it down
                        pass
                    self.restart_vm_if_needed()
                elif msgbox.clickedButton() is ignore_button:
                    return
                else:
                    self.shutdown_started = datetime.now()
                    self.check_again_later()
            else:
                self.check_again_later()
        else:
            if vm_is_running:
                # Due to unknown reasons, Xen sometimes reports that a domain
                # is running even though its start-up timestamp is not valid.
                # Make sure that "restart_vm_if_needed" is not called until
                # the domain has been completely shut down according to Xen.
                self.check_again_later()
                return

            self.restart_vm_if_needed()


# pylint: disable=too-few-public-methods
class StartVMThread(common_threads.QubesThread):
    def run(self):
        try:
            self.vm.start()
        except exc.QubesException as ex:
            self.msg = ("Error starting Qube!", str(ex))


# pylint: disable=too-few-public-methods
class UpdateVMThread(common_threads.QubesThread):
    def run(self):
        try:
            if self.vm.klass == 'AdminVM':
                subprocess.check_call(
                    ["/usr/bin/qubes-dom0-update", "--clean", "--gui"])
            else:
                if not manager_utils.is_running(self.vm, False):
                    try:
                        self.vm.start()
                    except exc.QubesDaemonAccessError:
                        # permission denied, let us hope for the best
                        pass
                # apply DSA-4371
                with open('/usr/libexec/qubes-manager/dsa-4371-update', 'rb') \
                        as dsa4371update:
                    stdout, stderr = self.vm.run_service_for_stdio(
                            "qubes.VMShell",
                            user="root",
                            input=dsa4371update.read())
                if stdout == b'changed=yes\n':
                    subprocess.call(
                        ['notify-send', '-i', 'dialog-information',
                         self.tr('Debian DSA-4371 fix installed in {}').format(
                                self.vm.name)])
                elif stdout == b'changed=no\n':
                    pass
                else:
                    raise exc.QubesException(
                            self.tr("Failed to apply DSA-4371 fix: {}").format(
                                stderr.decode('ascii')))
                self.vm.run_service("qubes.InstallUpdatesGUI",
                                    user="root", wait=False)
        except (ChildProcessError, exc.QubesException) as ex:
            self.msg = (self.tr("Error on qube update!"), str(ex))


# pylint: disable=too-few-public-methods
class RunCommandThread(common_threads.QubesThread):
    def __init__(self, vm, command_to_run):
        super().__init__(vm)
        self.command_to_run = command_to_run

    def run(self):
        try:
            self.vm.run(self.command_to_run)
        except (ChildProcessError, exc.QubesException) as ex:
            self.msg = (self.tr("Error while running command!"), str(ex))

class QubesProxyModel(QSortFilterProxyModel):
    def __init__(self, window):
        super().__init__()
        self.window = window

    def lessThan(self, left, right):
        if left.data(self.sortRole()) != right.data(self.sortRole()):
            return super().lessThan(left, right)

        left_vm = left.data(Qt.UserRole)
        right_vm = right.data(Qt.UserRole)

        return left_vm.name.lower() < right_vm.name.lower()

    # pylint: disable=too-many-return-statements
    def filterAcceptsRow(self, sourceRow, sourceParent):
        if self.window.show_all.isChecked():
            return super().filterAcceptsRow(sourceRow, sourceParent)

        index = self.sourceModel().index(sourceRow, 0, sourceParent)
        vm = self.sourceModel().data(index, Qt.UserRole)

        if self.window.show_running.isChecked() and \
                vm.state['power'] == 'Running':
            return super().filterAcceptsRow(sourceRow, sourceParent)
        if self.window.show_halted.isChecked() and \
                vm.state['power'] == 'Halted':
            return super().filterAcceptsRow(sourceRow, sourceParent)
        if self.window.show_network.isChecked() and \
                getattr(vm.vm, 'provides_network', False):
            return super().filterAcceptsRow(sourceRow, sourceParent)
        if self.window.show_templates.isChecked() and vm.klass == 'TemplateVM':
            return super().filterAcceptsRow(sourceRow, sourceParent)
        if self.window.show_standalone.isChecked() \
                and vm.klass == 'StandaloneVM':
            return super().filterAcceptsRow(sourceRow, sourceParent)

        return False


class VmManagerWindow(ui_qubemanager.Ui_VmManagerWindow, QMainWindow):
    # suppress saving settings while initializing widgets
    settings_loaded = False

    def __init__(self, qt_app, qubes_app, dispatcher, _parent=None):
        super().__init__()
        self.setupUi(self)

        self.manager_settings = QSettings(self)

        self.qubes_app = qubes_app
        self.qt_app = qt_app

        self.searchbox = SearchBox()
        self.searchbox.setValidator(QRegExpValidator(
            QRegExp("[a-zA-Z0-9_-]*", Qt.CaseInsensitive), None))
        self.searchbox.textChanged.connect(self.do_search)
        self.searchContainer.insertWidget(1, self.searchbox)

        self.settings_windows = {}

        self.frame_width = 0
        self.frame_height = 0

<<<<<<< HEAD
        self.context_menu = QMenu(self)

        self.context_menu.addAction(self.action_settings)
        self.context_menu.addAction(self.action_editfwrules)
        self.context_menu.addAction(self.action_appmenus)
        self.context_menu.addAction(self.action_set_keyboard_layout)
        self.context_menu.addSeparator()

        self.context_menu.addAction(self.action_updatevm)
        self.context_menu.addAction(self.action_run_command_in_vm)
        self.context_menu.addAction(self.action_open_console)
        self.context_menu.addAction(self.action_resumevm)
        self.context_menu.addAction(self.action_startvm_tools_install)
        self.context_menu.addAction(self.action_pausevm)
        self.context_menu.addAction(self.action_shutdownvm)
        self.context_menu.addAction(self.action_restartvm)
        self.context_menu.addAction(self.action_killvm)
        self.context_menu.addSeparator()

        self.context_menu.addAction(self.action_clonevm)
        self.context_menu.addAction(self.action_removevm)
        self.context_menu.addSeparator()

        self.context_menu.addAction(self.action_show_logs)
        self.context_menu.addSeparator()
=======
        self.__init_context_menu()
>>>>>>> 3d1ff3e5

        self.tools_context_menu = QMenu(self)
        self.tools_context_menu.addAction(self.action_toolbar)
        self.tools_context_menu.addAction(self.action_menubar)

        self.menubar.customContextMenuRequested.connect(
                lambda pos: self.open_tools_context_menu(self.menubar, pos))
        self.toolbar.customContextMenuRequested.connect(
                lambda pos: self.open_tools_context_menu(self.toolbar, pos))
        self.action_menubar.toggled.connect(self.showhide_menubar)
        self.action_toolbar.toggled.connect(self.showhide_toolbar)
<<<<<<< HEAD
        self.action_show_logs.triggered.connect(self.show_log)
=======
        self.action_compact_view.toggled.connect(self.set_compactview)
        self.logs_menu.triggered.connect(self.show_log)
>>>>>>> 3d1ff3e5

        self.table.resizeColumnsToContents()

        self.update_size_on_disk = False
        self.shutdown_monitor = {}

        self.qubes_cache = QubesCache(qubes_app)
        self.fill_cache()
        self.qubes_model = QubesTableModel(self.qubes_cache)

        self.proxy = QubesProxyModel(self)
        self.proxy.setSourceModel(self.qubes_model)
        self.proxy.setSortRole(Qt.UserRole + 1)
        self.proxy.setSortCaseSensitivity(Qt.CaseInsensitive)
        self.proxy.setFilterKeyColumn(2)
        self.proxy.setFilterCaseSensitivity(Qt.CaseInsensitive)
        self.proxy.layoutChanged.connect(self.save_sorting)

        self.show_running.stateChanged.connect(self.invalidate)
        self.show_halted.stateChanged.connect(self.invalidate)
        self.show_network.stateChanged.connect(self.invalidate)
        self.show_templates.stateChanged.connect(self.invalidate)
        self.show_standalone.stateChanged.connect(self.invalidate)
        self.show_all.stateChanged.connect(self.invalidate)

        self.table.setModel(self.proxy)
        self.table.setItemDelegateForColumn(3, StateIconDelegate())
        self.table.resizeColumnsToContents()
        selection_model = self.table.selectionModel()
        selection_model.selectionChanged.connect(self.table_selection_changed)

        self.table.setContextMenuPolicy(Qt.CustomContextMenu)
        self.table.customContextMenuRequested.connect(self.open_context_menu)

        # Create view menu
        for col_no in range(len(self.qubes_model.columns_indices)):
            column = self.qubes_model.columns_indices[col_no]
            action = self.menu_view.addAction(column)
            action.setData(column)
            action.setCheckable(True)
            action.toggled.connect(partial(self.showhide_column, col_no))

        self.menu_view.addSeparator()
        self.menu_view.addAction(self.action_toolbar)
        self.menu_view.addAction(self.action_menubar)
        self.menu_view.addSeparator()
        self.menu_view.addAction(self.action_compact_view)

        try:
            self.load_manager_settings()
        except Exception as ex:  # pylint: disable=broad-except
            QMessageBox.warning(
                self,
                self.tr("Manager settings unreadable"),
                self.tr("Qube Manager settings cannot be parsed. Previously "
                        "saved display settings may not be restored "
                        "correctly.\nError: {}".format(str(ex))))

        self.settings_loaded = True

        # Connect events
        self.dispatcher = dispatcher
        dispatcher.add_handler('domain-pre-start',
                               self.on_domain_status_changed)
        dispatcher.add_handler('domain-start', self.on_domain_status_changed)
        dispatcher.add_handler('domain-start-failed',
                               self.on_domain_status_changed)
        dispatcher.add_handler('domain-stopped', self.on_domain_status_changed)
        dispatcher.add_handler('domain-pre-shutdown',
                               self.on_domain_status_changed)
        dispatcher.add_handler('domain-shutdown', self.on_domain_status_changed)
        dispatcher.add_handler('domain-paused', self.on_domain_status_changed)
        dispatcher.add_handler('domain-unpaused', self.on_domain_status_changed)

        dispatcher.add_handler('domain-add', self.on_domain_added)
        dispatcher.add_handler('domain-delete', self.on_domain_removed)

        dispatcher.add_handler('property-set:*',
                               self.on_domain_changed)
        dispatcher.add_handler('property-del:*',
                               self.on_domain_changed)
        dispatcher.add_handler('property-load',
                               self.on_domain_changed)
        dispatcher.add_handler('domain-feature-set:internal',
                               self.on_domain_changed)
        dispatcher.add_handler('domain-feature-delete:internal',
                               self.on_domain_changed)

        dispatcher.add_handler('domain-feature-set:updates-available',
                               self.on_domain_updates_available)
        dispatcher.add_handler('domain-feature-delete:updates-available',
                               self.on_domain_updates_available)

        # It needs to store threads until they finish
        self.threads_list = []
        self.progress = None

        self.check_updates()

    def __init_context_menu(self):
        self.context_menu = QMenu(self)
        self.context_menu.addAction(self.action_settings)
        self.context_menu.addAction(self.action_editfwrules)
        self.context_menu.addAction(self.action_appmenus)
        self.context_menu.addAction(self.action_set_keyboard_layout)
        self.context_menu.addSeparator()
        self.context_menu.addAction(self.action_updatevm)
        self.context_menu.addAction(self.action_run_command_in_vm)
        self.context_menu.addAction(self.action_open_console)
        self.context_menu.addAction(self.action_resumevm)
        self.context_menu.addAction(self.action_startvm_tools_install)
        self.context_menu.addAction(self.action_pausevm)
        self.context_menu.addAction(self.action_shutdownvm)
        self.context_menu.addAction(self.action_restartvm)
        self.context_menu.addAction(self.action_killvm)
        self.context_menu.addSeparator()
        self.context_menu.addAction(self.action_clonevm)
        self.context_menu.addAction(self.action_removevm)
        self.context_menu.addSeparator()
        self.context_menu.addMenu(self.logs_menu)
        self.context_menu.addSeparator()

    def save_showing(self):
        self.manager_settings.setValue('show/running',
                self.show_running.isChecked())
        self.manager_settings.setValue('show/halted',
                self.show_halted.isChecked())
        self.manager_settings.setValue('show/network',
                self.show_network.isChecked())
        self.manager_settings.setValue('show/templates',
                self.show_templates.isChecked())
        self.manager_settings.setValue('show/standalone',
                self.show_standalone.isChecked())
        self.manager_settings.setValue('show/all', self.show_all.isChecked())

    def save_sorting(self):
        self.manager_settings.setValue('view/sort_column',
                self.proxy.sortColumn())
        self.manager_settings.setValue('view/sort_order',
                self.proxy.sortOrder())

    def invalidate(self):
        self.proxy.invalidate()
        self.table.resizeColumnsToContents()

    def fill_cache(self):
        progress = QProgressDialog(
            self.tr(
                "Loading Qube Manager..."), "", 0,
                len(self.qubes_app.domains.keys()))
        progress.setWindowTitle(self.tr("Qube Manager"))
        progress.setMinimumDuration(1000)
        progress.setWindowModality(Qt.WindowModal)
        progress.setCancelButton(None)

        row_no = 0
        for vm in self.qubes_app.domains:
            progress.setValue(row_no)
            self.qubes_cache.add_vm(vm)
            row_no += 1

        progress.setValue(row_no)

    def setup_application(self):
        self.qt_app.setApplicationName(self.tr("Qube Manager"))
        self.qt_app.setWindowIcon(QIcon.fromTheme("qubes-manager"))

    def keyPressEvent(self, event):  # pylint: disable=invalid-name
        if event.key() == Qt.Key_Escape:
            self.searchbox.clear()
        super().keyPressEvent(event)

    def clear_threads(self):
        for thread in self.threads_list:
            if thread.isFinished():
                if self.progress:
                    self.progress.hide()
                    self.progress = None

                if thread.msg:
                    (title, msg) = thread.msg
                    if thread.msg_is_success:
                        QMessageBox.information(
                            self,
                            title,
                            msg)
                    else:
                        QMessageBox.warning(
                            self,
                            title,
                            msg)

                self.threads_list.remove(thread)
                return

        raise RuntimeError(self.tr('No finished thread found'))

    # pylint: disable=invalid-name
    def resizeEvent(self, event):
        self.manager_settings.setValue("window_size", event.size())

    def check_updates(self, info=None):
        if info is None:
            for info_iter in self.qubes_cache:
                self.check_updates(info_iter)
            return

        try:
            if info.vm.klass in {'TemplateVM', 'StandaloneVM'} and \
                    manager_utils.get_feature(
                        info.vm, 'updates-available', False):
                info.state['outdated'] = 'update'
        except exc.QubesDaemonAccessError:
            return

    def on_domain_added(self, _submitter, _event, vm, **_kwargs):
        try:
            domain = self.qubes_app.domains[vm]
            self.qubes_cache.add_vm(domain)
            self.proxy.invalidate()
        except (exc.QubesException, KeyError):
            pass

    def on_domain_removed(self, _submitter, _event, **kwargs):
        self.qubes_cache.remove_vm(name=kwargs['vm'])
        self.proxy.invalidate()

    def on_domain_status_changed(self, vm, event, **_kwargs):
        try:
            self.qubes_cache.get_vm(qid=vm.qid).update(event=event)
            if vm.klass in {'TemplateVM'}:
                for appvm in vm.appvms:
                    self.qubes_cache.get_vm(qid=appvm.qid).\
                            update(event="outdated")
            self.proxy.invalidate()
            self.table_selection_changed()
        except exc.QubesDaemonAccessError:
            return  # the VM was deleted before its status could be updated
        except KeyError:  # adding the VM failed for some reason
            self.on_domain_added(None, None, vm)

    def on_domain_updates_available(self, vm, _event, **_kwargs):
        self.check_updates(self.qubes_cache.get_vm(qid=vm.qid))

    def on_domain_changed(self, vm, event, **_kwargs):
        if not vm:  # change of global properties occured
            if event.endswith(':default_netvm'):
                for vm_info in self.qubes_cache:
                    vm_info.update(event='property-set:netvm')
            if event.endswith(':default_dispvm'):
                for vm_info in self.qubes_cache:
                    vm_info.update(event='property-set:default_dispvm')
            return

        try:
            self.qubes_cache.get_vm(qid=vm.qid).update(event=event)
            self.proxy.invalidate()
        except exc.QubesDaemonAccessError:
            return  # the VM was deleted before its status could be updated

    def load_manager_settings(self):
        # Load view menu settings
        for action in self.menu_view.actions():
            column = action.data()
            if column is not None:
                col_no = self.qubes_model.columns_indices.index(column)
                if column == 'Name':
                    # 'Name' column should be always visible
                    action.setChecked(True)
                else:
                    visible = self.manager_settings.value('columns/%s' % column,
                        defaultValue="true")
                    action.setChecked(visible == "true")
                    self.showhide_column(col_no, visible == "true")

        # Restore sorting
        sort_column = int(self.manager_settings.value("view/sort_column",
                                 defaultValue=2))
        order = Qt.SortOrder(self.manager_settings.value("view/sort_order",
                                 defaultValue=Qt.AscendingOrder))

        if not sort_column: # Default sort by name
            self.table.sortByColumn(2, Qt.AscendingOrder)
        else:
            self.table.sortByColumn(sort_column, order)

        if not self.manager_settings.value("view/menubar_visible",
                                           defaultValue=True):
            self.action_menubar.setChecked(False)
        if not self.manager_settings.value("view/toolbar_visible",
                                           defaultValue=True):
            self.action_toolbar.setChecked(False)
        if self.manager_settings.value("view/compactview",
                                           defaultValue="false") != "false":
            self.action_compact_view.setChecked(True)

        # Restore show checkboxes
        self.show_running.setChecked(self.manager_settings.value(
            'show/running', "true") == "true")
        self.show_halted.setChecked(self.manager_settings.value(
            'show/halted', "true") == "true")
        self.show_network.setChecked(self.manager_settings.value(
            'show/network', "true") == "true")
        self.show_templates.setChecked(self.manager_settings.value(
            'show/templates', "true") == "true")
        self.show_standalone.setChecked(self.manager_settings.value(
            'show/standalone', "true") == "true")
        self.show_all.setChecked(self.manager_settings.value(
            'show/all', "true") == "true")

        # load last window size
        self.resize(self.manager_settings.value("window_size",
                                                QSize(1100, 600)))

    @pyqtSlot(str)
    def do_search(self, search):
        self.proxy.setFilterFixedString(search)

    # noinspection PyArgumentList
    @pyqtSlot(name='on_action_search_triggered')
    def action_search_triggered(self):
        self.searchbox.setFocus()

    def get_selected_vms(self):
        vms = []

        selection = self.table.selectionModel().selection()
        indexes = self.proxy.mapSelectionToSource(selection).indexes()

        for index in indexes:
            if index.column() != 0:
                continue
            vms.append(index.data(Qt.UserRole))

        return vms

    def table_selection_changed(self):
        # Since selection could have multiple domains
        # enable all first and then filter them
        for action in self.toolbar.actions() + self.context_menu.actions():
            action.setEnabled(True)

        for vm in self.get_selected_vms():
            #  TODO: add boot from device to menu and add windows tools there
            # Update available actions:
            if vm.state['power'] in \
                    ['Running', 'Transient', 'Halting', 'Dying']:
                self.action_resumevm.setEnabled(False)
                self.action_removevm.setEnabled(False)
            elif vm.state['power'] == 'Paused':
                self.action_removevm.setEnabled(False)
                self.action_pausevm.setEnabled(False)
                self.action_set_keyboard_layout.setEnabled(False)
                self.action_restartvm.setEnabled(False)
                self.action_open_console.setEnabled(False)
            elif vm.state['power'] == 'Suspend':
                self.action_set_keyboard_layout.setEnabled(False)
                self.action_removevm.setEnabled(False)
                self.action_pausevm.setEnabled(False)
                self.action_open_console.setEnabled(False)
            elif vm.state['power'] == 'Halted':
                self.action_set_keyboard_layout.setEnabled(False)
                self.action_pausevm.setEnabled(False)
                self.action_shutdownvm.setEnabled(False)
                self.action_restartvm.setEnabled(False)
                self.action_killvm.setEnabled(False)
                self.action_open_console.setEnabled(False)

            if vm.klass == 'AdminVM':
                self.action_open_console.setEnabled(False)
                self.action_settings.setEnabled(False)
                self.action_resumevm.setEnabled(False)
                self.action_removevm.setEnabled(False)
                self.action_clonevm.setEnabled(False)
                self.action_pausevm.setEnabled(False)
                self.action_restartvm.setEnabled(False)
                self.action_killvm.setEnabled(False)
                self.action_shutdownvm.setEnabled(False)
                self.action_appmenus.setEnabled(False)
                self.action_editfwrules.setEnabled(False)
                self.action_set_keyboard_layout.setEnabled(False)
                self.action_run_command_in_vm.setEnabled(False)
            elif vm.klass == 'DispVM':
                self.action_appmenus.setEnabled(False)
                self.action_restartvm.setEnabled(False)

            if vm.vm.features.get('internal', False):
                self.action_appmenus.setEnabled(False)

            if not vm.updateable and vm.klass != 'AdminVM':
                self.action_updatevm.setEnabled(False)

    # noinspection PyArgumentList
    @pyqtSlot(name='on_action_createvm_triggered')
    def action_createvm_triggered(self):
        with common_threads.busy_cursor():
            create_window = create_new_vm.NewVmDlg(self.qt_app, self.qubes_app)
        create_window.exec_()

    # noinspection PyArgumentList
    @pyqtSlot(name='on_action_removevm_triggered')
    def action_removevm_triggered(self):
        remove_vms = []

        for vm_info in self.get_selected_vms():
            vm = vm_info.vm

            dependencies = utils.vm_dependencies(self.qubes_app, vm)

            if dependencies:
                list_deps = manager_utils.format_dependencies_list(dependencies)
                list_text = "<br>" + list_deps + "<br>"

                info_dialog = QMessageBox(self)
                info_dialog.setWindowTitle(self.tr("Warning!"))
                info_dialog.setText(
                    self.tr("This qube cannot be removed. It is used as: <br> "
                            "{} <small>If you want to  remove this qube, you "
                            "should remove or change settings of each qube or "
                            "setting that uses it.</small>").format(list_text))
                info_dialog.setModal(False)
                info_dialog.show()

                return

            (requested_name, ok) = QInputDialog.getText(
                self, self.tr("Qube Removal Confirmation"),
                self.tr("Are you sure you want to remove the Qube <b>'{0}'</b>"
                        "?<br> All data on this Qube's private storage will be "
                        "lost!<br><br>Type the name of the Qube (<b>{1}</b>) be"
                        "low to confirm:").format(vm.name, vm.name))

            if not ok:
                # user clicked cancel
                continue

            if requested_name == vm.name:
                remove_vms.append(vm)
            else:
                # name did not match
                QMessageBox.warning(
                    self,
                    self.tr("Qube removal confirmation failed"),
                    self.tr(
                        "Entered name did not match! Not removing "
                        "{0}.").format(vm.name))

        # remove the VMs
        for vm in remove_vms:
            thread = common_threads.RemoveVMThread(vm)
            self.threads_list.append(thread)
            thread.finished.connect(self.clear_threads)
            thread.start()

    # noinspection PyArgumentList
    @pyqtSlot(name='on_action_clonevm_triggered')
    def action_clonevm_triggered(self):
        for vm_info in self.get_selected_vms():
            vm = vm_info.vm
            with common_threads.busy_cursor():
                clone_window = clone_vm.CloneVMDlg(
                    self.qt_app, self.qubes_app, src_vm=vm)
            clone_window.exec_()

    # noinspection PyArgumentList
    @pyqtSlot(name='on_action_resumevm_triggered')
    def action_resumevm_triggered(self):
        for vm_info in self.get_selected_vms():
            vm = vm_info.vm
            try:
                if vm.get_power_state() in ["Paused", "Suspended"]:
                    vm.unpause()
            except exc.QubesException as ex:
                QMessageBox.warning(
                    self, self.tr("Error unpausing Qube!"),
                    self.tr("ERROR: {0}").format(ex))
                return

            self.start_vm(vm)

    def start_vm(self, vm):
        if manager_utils.is_running(vm, False):
            return

        thread = StartVMThread(vm)
        self.threads_list.append(thread)
        thread.finished.connect(self.clear_threads)
        thread.start()

    # noinspection PyArgumentList
    @pyqtSlot(name='on_action_startvm_tools_install_triggered')
    # TODO: replace with boot from device
    def action_startvm_tools_install_triggered(self):
        # pylint: disable=invalid-name
        pass

    @pyqtSlot(name='on_action_pausevm_triggered')
    def action_pausevm_triggered(self):
        for vm_info in self.get_selected_vms():
            try:
                vm_info.vm.pause()
            except exc.QubesException as ex:
                QMessageBox.warning(
                    self,
                    self.tr("Error pausing Qube!"),
                    self.tr("ERROR: {0}").format(ex))
                return

    # noinspection PyArgumentList
    @pyqtSlot(name='on_action_shutdownvm_triggered')
    def action_shutdownvm_triggered(self):
        for vm_info in self.get_selected_vms():
            vm = vm_info.vm
            reply = QMessageBox.question(
                self, self.tr("Qube Shutdown Confirmation"),
                self.tr("Are you sure you want to power down the Qube <b>'{0}'"
                        "</b>?<br><small>This will shutdown all the running"
                        " applications within this Qube.</small>").format(
                         vm.name),
                QMessageBox.Yes | QMessageBox.Cancel)

            if reply == QMessageBox.Yes:
                self.shutdown_vm(vm)

    def shutdown_vm(self, vm, shutdown_time=vm_shutdown_timeout,
                    check_time=vm_restart_check_timeout, and_restart=False):
        try:
            vm.shutdown()
        except exc.QubesException as ex:
            QMessageBox.warning(
                self,
                self.tr("Error shutting down Qube!"),
                self.tr("ERROR: {0}").format(ex))
            return

        self.shutdown_monitor[vm.qid] = VmShutdownMonitor(vm, shutdown_time,
                                                          check_time,
                                                          and_restart, self)
        # noinspection PyCallByClass,PyTypeChecker
        QTimer.singleShot(check_time, self.shutdown_monitor[
            vm.qid].check_if_vm_has_shutdown)

    # noinspection PyArgumentList
    @pyqtSlot(name='on_action_restartvm_triggered')
    def action_restartvm_triggered(self):
        for vm_info in self.get_selected_vms():
            vm = vm_info.vm
            reply = QMessageBox.question(
                self, self.tr("Qube Restart Confirmation"),
                self.tr("Are you sure you want to restart the Qube <b>'{0}'</b>"
                        "?<br><small>This will shutdown all the running applica"
                        "tions within this Qube.</small>").format(vm.name),
                QMessageBox.Yes | QMessageBox.Cancel)

            if reply == QMessageBox.Yes:
                # in case the user shut down the VM in the meantime
                try:
                    if manager_utils.is_running(vm, False):
                        self.shutdown_vm(vm, and_restart=True)
                    else:
                        self.start_vm(vm)
                except exc.QubesException as ex:
                    QMessageBox.warning(
                        self,
                        self.tr("Error restarting Qube!"),
                        self.tr("ERROR: {0}").format(ex))

    # noinspection PyArgumentList
    @pyqtSlot(name='on_action_killvm_triggered')
    def action_killvm_triggered(self):
        for vm_info in self.get_selected_vms():
            vm = vm_info.vm

            try:
                vm_not_running = not (vm.is_running() or vm.is_paused())
            except exc.QubesDaemonAccessError:
                vm_not_running = False

            if vm_not_running:
                info = self.tr("Qube <b>'{0}'</b> is not running. Are you "
                               "absolutely sure you want to try to kill it?<br>"
                               "<small>This will end <b>(not shutdown!)</b> "
                               "all the running applications within this "
                               "Qube.</small>").format(vm.name)
            else:
                info = self.tr("Are you sure you want to kill the Qube "
                               "<b>'{0}'</b>?<br><small>This will end <b>(not "
                               "shutdown!)</b> all the running applications "
                               "within this Qube.</small>").format(vm.name)

            reply = QMessageBox.question(
                self, self.tr("Qube Kill Confirmation"), info,
                QMessageBox.Yes | QMessageBox.Cancel,
                QMessageBox.Cancel)

            if reply == QMessageBox.Yes:
                try:
                    vm.kill()
                except exc.QubesException as ex:
                    QMessageBox.critical(
                        self, self.tr("Error while killing Qube!"),
                        self.tr(
                            "<b>An exception occurred while killing {0}.</b>"
                            "<br>ERROR: {1}").format(vm.name, ex))
                    return

    def open_settings(self, vm, tab='basic'):
        try:
            with common_threads.busy_cursor():
                settings_window = settings.VMSettingsWindow(
                    vm, init_page=tab, qapp=self.qt_app,
                    qubesapp=self.qubes_app)
            settings_window.show()
            self.settings_windows[vm.name] = settings_window
        except exc.QubesException as ex:
            QMessageBox.warning(
                self,
                self.tr("Qube settings unavailable"),
                self.tr(
                    "Qube settings cannot be opened. The qube might have "
                    "been removed or unavailable due to policy settings."
                    "\nError: {}".format(str(ex))))
            return

    def closeEvent(self, _):
        self.save_showing()

    # noinspection PyArgumentList
    @pyqtSlot(name='on_action_settings_triggered')
    def action_settings_triggered(self):
        for vm_info in self.get_selected_vms():
            self.open_settings(vm_info.vm, "basic")

    # noinspection PyArgumentList
    @pyqtSlot(name='on_action_appmenus_triggered')
    def action_appmenus_triggered(self):
        for vm_info in self.get_selected_vms():
            self.open_settings(vm_info.vm, "applications")

    # noinspection PyArgumentList
    @pyqtSlot(name='on_action_updatevm_triggered')
    def action_updatevm_triggered(self):
        for vm_info in self.get_selected_vms():
            vm = vm_info.vm
            if not manager_utils.is_running(vm, True):
                reply = QMessageBox.question(
                    self, self.tr("Qube Update Confirmation"),
                    self.tr(
                        "<b>{0}</b>"
                        "<br>The Qube has to be running to be updated."
                        "<br>Do you want to start it?<br>").format(vm.name),
                    QMessageBox.Yes | QMessageBox.Cancel)
                if reply != QMessageBox.Yes:
                    return

            thread = UpdateVMThread(vm)
            self.threads_list.append(thread)
            thread.finished.connect(self.clear_threads)
            thread.start()

    # noinspection PyArgumentList
    @pyqtSlot(name='on_action_run_command_in_vm_triggered')
    def action_run_command_in_vm_triggered(self):
        # pylint: disable=invalid-name
        for vm_info in self.get_selected_vms():
            (command_to_run, ok) = QInputDialog.getText(
                self, self.tr('Qubes command entry'),
                self.tr('Run command in <b>{}</b>:').format(vm_info.name))
            if not ok or command_to_run == "":
                return

            thread = RunCommandThread(vm_info.vm, command_to_run)
            self.threads_list.append(thread)
            thread.finished.connect(self.clear_threads)
            thread.start()

    # noinspection PyArgumentList
    @pyqtSlot(name='on_action_open_console_triggered')
    def action_open_console_triggered(self):
        # pylint: disable=invalid-name
        for vm in self.get_selected_vms():
            subprocess.Popen(['qvm-console-dispvm', vm.name],
                             stdout=subprocess.DEVNULL,
                             stderr=subprocess.DEVNULL)

    # noinspection PyArgumentList
    @pyqtSlot(name='on_action_set_keyboard_layout_triggered')
    def action_set_keyboard_layout_triggered(self):
        # pylint: disable=invalid-name
        for vm_info in self.get_selected_vms():
            if vm_info.vm.features.check_with_template(
                    "supported-feature.keyboard-layout", False):
                vm_info.vm.run('qubes-change-keyboard-layout')
            else:
                QMessageBox.warning(
                    self,
                    self.tr("Keyboard layout change unsupported"),
                    self.tr(
                        "Please update the qube {} or its template to the "
                        "newest version of Qubes tools.").format(
                        str(vm_info.vm)))

    # noinspection PyArgumentList
    @pyqtSlot(name='on_action_editfwrules_triggered')
    def action_editfwrules_triggered(self):
        for vm_info in self.get_selected_vms():
            self.open_settings(vm_info.vm, "firewall")

    # noinspection PyArgumentList
    @pyqtSlot(name='on_action_global_settings_triggered')
    def action_global_settings_triggered(self):  # pylint: disable=invalid-name
        with common_threads.busy_cursor():
            global_settings_window = global_settings.GlobalSettingsWindow(
                self.qt_app,
                self.qubes_app)
        global_settings_window.show()
        self.settings_windows['global_settings_window'] = global_settings_window

    # noinspection PyArgumentList
    @pyqtSlot(name='on_action_manage_templates_triggered')
    def action_manage_templates_triggered(self):
        # pylint: disable=no-self-use
        subprocess.check_call('qubes-template-manager')

    # noinspection PyArgumentList
    @pyqtSlot(name='on_action_show_network_triggered')
    def action_show_network_triggered(self):
        pass
        # TODO: revive for 4.1
        # network_notes_dialog = NetworkNotesDialog()
        # network_notes_dialog.exec_()

    # noinspection PyArgumentList
    @pyqtSlot(name='on_action_restore_triggered')
    def action_restore_triggered(self):
        with common_threads.busy_cursor():
            restore_window = restore.RestoreVMsWindow(self.qt_app,
                                                      self.qubes_app)
        restore_window.exec_()

    # noinspection PyArgumentList
    @pyqtSlot(name='on_action_backup_triggered')
    def action_backup_triggered(self):
        with common_threads.busy_cursor():
            backup_window = backup.BackupVMsWindow(
                self.qt_app, self.qubes_app, self.dispatcher, self)
        backup_window.show()

    # noinspection PyArgumentList
    @pyqtSlot(name='on_action_exit_triggered')
    def action_exit_triggered(self):
        self.close()

    def set_compactview(self, checked):
        if checked:
            self.toolbar.setToolButtonStyle(Qt.ToolButtonIconOnly)
        else:
            self.toolbar.setToolButtonStyle(Qt.ToolButtonTextUnderIcon)
        if self.settings_loaded:
            self.manager_settings.setValue('view/compactview', checked)

    def showhide_menubar(self, checked):
        self.menubar.setVisible(checked)
        if not checked:
            self.context_menu.addAction(self.action_menubar)
        else:
            self.context_menu.removeAction(self.action_menubar)
        if self.settings_loaded:
            self.manager_settings.setValue('view/menubar_visible', checked)

    def showhide_toolbar(self, checked):
        self.toolbar.setVisible(checked)
        if not checked:
            self.context_menu.addAction(self.action_toolbar)
        else:
            self.context_menu.removeAction(self.action_toolbar)
        if self.settings_loaded:
            self.manager_settings.setValue('view/toolbar_visible', checked)

    def showhide_column(self, col_num, show):
        self.table.setColumnHidden(col_num, not show)
        col_name = self.qubes_model.columns_indices[col_num]
        self.manager_settings.setValue('columns/%s' % col_name, show)

    # noinspection PyArgumentList
    @pyqtSlot(name='on_action_about_qubes_triggered')
    def action_about_qubes_triggered(self):  # pylint: disable=no-self-use
        about = AboutDialog()
        about.exec_()

    def createPopupMenu(self):  # pylint: disable=invalid-name
        menu = QMenu()
        menu.addAction(self.action_toolbar)
        menu.addAction(self.action_menubar)
        return menu

    def open_tools_context_menu(self, widget, point):
        self.tools_context_menu.exec_(widget.mapToGlobal(point))

    @pyqtSlot('const QPoint&')
    def open_context_menu(self, point):
        self.context_menu.exec_(self.table.mapToGlobal(
            point + QPoint(10, 0)))

    def show_log(self):
        logfiles = []

        try:
            for vm_info in self.get_selected_vms():
                vm = vm_info.vm

                if vm.klass == 'AdminVM':
                    logfiles.append("/var/log/xen/console/hypervisor.log")
                else:
                    logfiles.extend([
                        "/var/log/xen/console/guest-" + vm.name + ".log",
                        "/var/log/xen/console/guest-" + vm.name + "-dm.log",
                        "/var/log/qubes/guid." + vm.name + ".log",
                        "/var/log/qubes/qrexec." + vm.name + ".log",
                    ])

            log_dlg = log_dialog.LogDialog(self.qt_app, logfiles)
            log_dlg.exec_()
        except exc.QubesDaemonAccessError:
            pass

def main():
    manager_utils.run_asynchronous(VmManagerWindow)


if __name__ == "__main__":
    main()<|MERGE_RESOLUTION|>--- conflicted
+++ resolved
@@ -692,35 +692,7 @@
         self.frame_width = 0
         self.frame_height = 0
 
-<<<<<<< HEAD
-        self.context_menu = QMenu(self)
-
-        self.context_menu.addAction(self.action_settings)
-        self.context_menu.addAction(self.action_editfwrules)
-        self.context_menu.addAction(self.action_appmenus)
-        self.context_menu.addAction(self.action_set_keyboard_layout)
-        self.context_menu.addSeparator()
-
-        self.context_menu.addAction(self.action_updatevm)
-        self.context_menu.addAction(self.action_run_command_in_vm)
-        self.context_menu.addAction(self.action_open_console)
-        self.context_menu.addAction(self.action_resumevm)
-        self.context_menu.addAction(self.action_startvm_tools_install)
-        self.context_menu.addAction(self.action_pausevm)
-        self.context_menu.addAction(self.action_shutdownvm)
-        self.context_menu.addAction(self.action_restartvm)
-        self.context_menu.addAction(self.action_killvm)
-        self.context_menu.addSeparator()
-
-        self.context_menu.addAction(self.action_clonevm)
-        self.context_menu.addAction(self.action_removevm)
-        self.context_menu.addSeparator()
-
-        self.context_menu.addAction(self.action_show_logs)
-        self.context_menu.addSeparator()
-=======
         self.__init_context_menu()
->>>>>>> 3d1ff3e5
 
         self.tools_context_menu = QMenu(self)
         self.tools_context_menu.addAction(self.action_toolbar)
@@ -732,12 +704,8 @@
                 lambda pos: self.open_tools_context_menu(self.toolbar, pos))
         self.action_menubar.toggled.connect(self.showhide_menubar)
         self.action_toolbar.toggled.connect(self.showhide_toolbar)
-<<<<<<< HEAD
         self.action_show_logs.triggered.connect(self.show_log)
-=======
         self.action_compact_view.toggled.connect(self.set_compactview)
-        self.logs_menu.triggered.connect(self.show_log)
->>>>>>> 3d1ff3e5
 
         self.table.resizeColumnsToContents()
 
@@ -857,8 +825,7 @@
         self.context_menu.addAction(self.action_clonevm)
         self.context_menu.addAction(self.action_removevm)
         self.context_menu.addSeparator()
-        self.context_menu.addMenu(self.logs_menu)
-        self.context_menu.addSeparator()
+        self.context_menu.addAction(self.action_show_logs)
 
     def save_showing(self):
         self.manager_settings.setValue('show/running',
