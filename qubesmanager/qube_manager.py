--- conflicted
+++ resolved
@@ -72,94 +72,12 @@
 size_multiplier = 1 #0.7
 
 
-<<<<<<< HEAD
-
 class VmInfo():
     def __init__(self, vm):
         self.vm = vm
         self.name = self.vm.name
         self.klass = self.vm.klass
         self.update(True)
-=======
-class VmRowInTable:
-    # pylint: disable=too-few-public-methods,too-many-instance-attributes
-    def __init__(self, vm, row_no, table):
-        self.vm = vm
-
-        table_widgets.row_height = VmManagerWindow.row_height
-        table.setRowHeight(row_no, VmManagerWindow.row_height)
-
-        self.type_widget = table_widgets.VmTypeWidget(vm)
-        table.setCellWidget(row_no, VmManagerWindow.columns_indices['Type'],
-                            self.type_widget)
-        table.setItem(row_no, VmManagerWindow.columns_indices['Type'],
-                      self.type_widget.table_item)
-
-        self.label_widget = table_widgets.VmLabelWidget(vm)
-        table.setCellWidget(row_no, VmManagerWindow.columns_indices['Label'],
-                            self.label_widget)
-        table.setItem(row_no, VmManagerWindow.columns_indices['Label'],
-                      self.label_widget.table_item)
-
-        self.name_widget = table_widgets.VMPropertyItem(vm, "name")
-        table.setItem(row_no, VmManagerWindow.columns_indices['Name'],
-                      self.name_widget)
-
-        self.info_widget = table_widgets.VmInfoWidget(vm)
-        table.setCellWidget(row_no, VmManagerWindow.columns_indices['State'],
-                            self.info_widget)
-        table.setItem(row_no, VmManagerWindow.columns_indices['State'],
-                      self.info_widget.table_item)
-
-        self.template_widget = table_widgets.VmTemplateItem(vm)
-        table.setItem(row_no, VmManagerWindow.columns_indices['Template'],
-                      self.template_widget)
-
-        self.netvm_widget = table_widgets.VMPropertyItem(vm, "netvm",
-                                                         check_default=True)
-        table.setItem(row_no, VmManagerWindow.columns_indices['NetVM'],
-                      self.netvm_widget)
-
-        self.size_widget = table_widgets.VmSizeOnDiskItem(vm)
-        table.setItem(row_no, VmManagerWindow.columns_indices['Size'],
-                      self.size_widget)
-
-        self.internal_widget = table_widgets.VmInternalItem(vm)
-        table.setItem(row_no, VmManagerWindow.columns_indices['Internal'],
-                      self.internal_widget)
-
-        self.ip_widget = table_widgets.VMPropertyItem(vm, "ip")
-        table.setItem(row_no, VmManagerWindow.columns_indices['IP'],
-                      self.ip_widget)
-
-        self.include_in_backups_widget = table_widgets.VMPropertyItem(
-            vm, "include_in_backups",
-            empty_function=(lambda x: not bool(x)))
-        table.setItem(row_no, VmManagerWindow.columns_indices[
-            'Include in backups'], self.include_in_backups_widget)
-
-        self.last_backup_widget = table_widgets.VmLastBackupItem(
-            vm, "backup_timestamp")
-        table.setItem(row_no, VmManagerWindow.columns_indices[
-            'Last backup'], self.last_backup_widget)
-
-        self.dvm_template_widget = table_widgets.VMPropertyItem(
-            vm, "default_dispvm")
-        table.setItem(row_no, VmManagerWindow.columns_indices['Default DispVM'],
-                      self.dvm_template_widget)
-
-        self.is_dispvm_template_widget = table_widgets.VMPropertyItem(
-            vm, "template_for_dispvms", empty_function=(lambda x: not x))
-        table.setItem(
-            row_no, VmManagerWindow.columns_indices['Is DVM Template'],
-            self.is_dispvm_template_widget)
-
-        self.virt_mode_widget = table_widgets.VMPropertyItem(vm, 'virt_mode')
-        table.setItem(row_no, VmManagerWindow.columns_indices[
-            'Virtualization Mode'], self.virt_mode_widget)
-
-        self.table = table
->>>>>>> 1ced4529
 
     def update(self, update_size_on_disk=False, event=None):
         """
@@ -196,13 +114,7 @@
             if not event or event.endswith(':default_dispvm'):
                 self.dvm = getattr(self.vm, 'default_dispvm', None)
             if not event or event.endswith(':template_for_dispvms'):
-<<<<<<< HEAD
                 self.dvm_template = getattr(self.vm, 'template_for_dispvms', None)
-=======
-                self.is_dispvm_template_widget.update()
-            if not event or event.endswith(':virt_mode'):
-                self.virt_mode_widget.update()
->>>>>>> 1ced4529
             if update_size_on_disk:
                 self.disk = str(round(self.vm.get_disk_utilization()/(1024*1024),2))+"MiB"
         except exc.QubesPropertyAccessError:
@@ -211,8 +123,6 @@
             # TODO: this will be fixed by a rewrite moving the event system to
             # AdminAPI
             pass
-
-<<<<<<< HEAD
 
 class QubesTableModel(QtCore.QAbstractTableModel):
     def __init__(self, qubes_app):
@@ -243,7 +153,7 @@
     def fill_list(self):
         vms_list = self.get_vms_list()
 
-        progress = QtGui.QProgressDialog(
+        progress = QtWidgets.QProgressDialog(
             self.tr(
                 "Loading Qube Manager..."), "", 0, len(vms_list))
         progress.setWindowTitle(self.tr("Qube Manager"))
@@ -324,10 +234,6 @@
             return self.columns_indices[col]
         return None
 
-=======
-        # force re-sorting
-        self.table.setSortingEnabled(True)
->>>>>>> 1ced4529
 
 
 vm_shutdown_timeout = 20000  # in msec
@@ -508,14 +414,8 @@
             QtCore.QRegExp("[a-zA-Z0-9_-]*", QtCore.Qt.CaseInsensitive), None))
         self.searchContainer.addWidget(self.searchbox)
 
-<<<<<<< HEAD
        # self.connect(self.table, QtCore.SIGNAL("itemSelectionChanged()"),
        #              self.table_selection_changed)
-=======
-        self.table.itemSelectionChanged.connect(self.table_selection_changed)
-
-        self.table.setColumnWidth(0, self.column_width)
->>>>>>> 1ced4529
 
         self.sort_by_column = "Type"
         self.sort_order = QtCore.Qt.AscendingOrder
@@ -544,24 +444,8 @@
             self.columns_indices["Virtualization Mode"]: self.action_virt_mode
         }
 
-<<<<<<< HEAD
-        self.context_menu = QtGui.QMenu(self)
-=======
+        self.context_menu = QtWidgets.QMenu(self)
         self.visible_columns_count = len(self.columns_indices)
-
-        # Other columns get sensible default sizes, but those have only
-        # icon content, and thus PyQt makes them too wide
-        self.table.setColumnWidth(self.columns_indices["State"], 80)
-        self.table.setColumnWidth(self.columns_indices["Label"], 40)
-        self.table.setColumnWidth(self.columns_indices["Type"], 40)
-
-        self.table.horizontalHeader().setSectionResizeMode(
-            QtWidgets.QHeaderView.Interactive)
-        self.table.horizontalHeader().setStretchLastSection(True)
-        self.table.horizontalHeader().setMinimumSectionSize(40)
-
-        self.context_menu = QtWidgets.QMenu(self)
->>>>>>> 1ced4529
 
         self.context_menu.addAction(self.action_settings)
         self.context_menu.addAction(self.action_editfwrules)
@@ -598,7 +482,6 @@
         self.dom0_context_menu.addMenu(self.logs_menu)
         self.dom0_context_menu.addSeparator()
 
-<<<<<<< HEAD
         #self.connect(
         #    self.table.horizontalHeader(),
         #    QtCore.SIGNAL("sortIndicatorChanged(int, Qt::SortOrder)"),
@@ -622,20 +505,6 @@
         #             self.do_search)
 
         #self.table.setContentsMargins(0, 0, 0, 0)
-=======
-        self.table.horizontalHeader().sortIndicatorChanged.connect(
-            self.sort_indicator_changed)
-        self.table.customContextMenuRequested.connect(self.open_context_menu)
-        self.menubar.customContextMenuRequested.connect(
-            lambda pos: self.open_tools_context_menu(self.menubar, pos))
-        self.toolbar.customContextMenuRequested.connect(
-            lambda pos: self.open_tools_context_menu(self.toolbar, pos))
-        self.logs_menu.triggered.connect(self.show_log)
-
-        self.searchbox.textChanged.connect(self.do_search)
-
-        self.table.setContentsMargins(0, 0, 0, 0)
->>>>>>> 1ced4529
         self.centralwidget.layout().setContentsMargins(0, 0, 0, 0)
         self.layout().setContentsMargins(0, 0, 0, 0)
 
@@ -792,37 +661,6 @@
     def get_vms_list(self):
         return [vm for vm in self.qubes_app.domains]
 
-<<<<<<< HEAD
-=======
-    def fill_table(self):
-        self.table.setSortingEnabled(False)
-        vms_list = self.get_vms_list()
-
-        vms_in_table = {}
-
-        self.table.setRowCount(len(vms_list))
-
-        progress = QtWidgets.QProgressDialog(
-            self.tr(
-                "Loading Qube Manager..."), "", 0, len(vms_list))
-        progress.setWindowTitle(self.tr("Qube Manager"))
-        progress.setMinimumDuration(1000)
-        progress.setCancelButton(None)
-
-        row_no = 0
-        for vm in vms_list:
-            progress.setValue(row_no)
-            vm_row = VmRowInTable(vm, row_no, self.table)
-            vms_in_table[vm.qid] = vm_row
-            row_no += 1
-
-        progress.setValue(row_no)
-
-        self.vms_list = vms_list
-        self.vms_in_table = vms_in_table
-        self.table.setSortingEnabled(True)
-
->>>>>>> 1ced4529
     def showhide_vms(self):
         if not self.search:
             for row_no in range(self.table.rowCount()):
