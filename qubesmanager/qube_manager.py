#!/usr/bin/python3
#
# The Qubes OS Project, http://www.qubes-os.org
#
# Copyright (C) 2012  Agnieszka Kostrzewa <agnieszka.kostrzewa@gmail.com>
# Copyright (C) 2012  Marek Marczykowski-Górecki
#                       <marmarek@invisiblethingslab.com>
# Copyright (C) 2017  Wojtek Porczyk <woju@invisiblethingslab.com>
#
# This program is free software; you can redistribute it and/or
# modify it under the terms of the GNU General Public License
# as published by the Free Software Foundation; either version 2
# of the License, or (at your option) any later version.
#
# This program is distributed in the hope that it will be useful,
# but WITHOUT ANY WARRANTY; without even the implied warranty of
# MERCHANTABILITY or FITNESS FOR A PARTICULAR PURPOSE.  See the
# GNU General Public License for more details.
#
# You should have received a copy of the GNU Lesser General Public License along
# with this program; if not, see <http://www.gnu.org/licenses/>.
#
#
import sys
import os
import os.path
import subprocess
from datetime import datetime, timedelta
import traceback
from contextlib import suppress

import quamash
import asyncio

from qubesadmin import Qubes
from qubesadmin import exc
from qubesadmin import utils
from qubesadmin import events

from PyQt5 import QtWidgets, QtCore, QtGui  # pylint: disable=import-error

from qubesmanager.about import AboutDialog

from . import ui_qubemanager  # pylint: disable=no-name-in-module
from . import table_widgets
from . import settings
from . import global_settings
from . import restore
from . import backup
from . import create_new_vm
from . import log_dialog
from . import utils as manager_utils
from . import common_threads


class SearchBox(QtWidgets.QLineEdit):
    def __init__(self, parent=None):
        super(SearchBox, self).__init__(parent)
        self.focusing = False

    def focusInEvent(self, e):  # pylint: disable=invalid-name
        super(SearchBox, self).focusInEvent(e)
        self.selectAll()
        self.focusing = True

    def mousePressEvent(self, e):  # pylint: disable=invalid-name
        super(SearchBox, self).mousePressEvent(e)
        if self.focusing:
            self.selectAll()
            self.focusing = False


class VmRowInTable:
    # pylint: disable=too-few-public-methods,too-many-instance-attributes
    def __init__(self, vm, row_no, table):
        self.vm = vm

        table_widgets.row_height = VmManagerWindow.row_height
        table.setRowHeight(row_no, VmManagerWindow.row_height)

        self.type_widget = table_widgets.VmTypeWidget(vm)
        table.setCellWidget(row_no, VmManagerWindow.columns_indices['Type'],
                            self.type_widget)
        table.setItem(row_no, VmManagerWindow.columns_indices['Type'],
                      self.type_widget.table_item)

        self.label_widget = table_widgets.VmLabelWidget(vm)
        table.setCellWidget(row_no, VmManagerWindow.columns_indices['Label'],
                            self.label_widget)
        table.setItem(row_no, VmManagerWindow.columns_indices['Label'],
                      self.label_widget.table_item)

        self.name_widget = table_widgets.VMPropertyItem(vm, "name")
        table.setItem(row_no, VmManagerWindow.columns_indices['Name'],
                      self.name_widget)

        self.info_widget = table_widgets.VmInfoWidget(vm)
        table.setCellWidget(row_no, VmManagerWindow.columns_indices['State'],
                            self.info_widget)
        table.setItem(row_no, VmManagerWindow.columns_indices['State'],
                      self.info_widget.table_item)

        self.template_widget = table_widgets.VmTemplateItem(vm)
        table.setItem(row_no, VmManagerWindow.columns_indices['Template'],
                      self.template_widget)

        self.netvm_widget = table_widgets.VMPropertyItem(vm, "netvm",
                                                         check_default=True)
        table.setItem(row_no, VmManagerWindow.columns_indices['NetVM'],
                      self.netvm_widget)

        self.size_widget = table_widgets.VmSizeOnDiskItem(vm)
        table.setItem(row_no, VmManagerWindow.columns_indices['Size'],
                      self.size_widget)

        self.internal_widget = table_widgets.VmInternalItem(vm)
        table.setItem(row_no, VmManagerWindow.columns_indices['Internal'],
                      self.internal_widget)

        self.ip_widget = table_widgets.VMPropertyItem(vm, "ip")
        table.setItem(row_no, VmManagerWindow.columns_indices['IP'],
                      self.ip_widget)

        self.include_in_backups_widget = table_widgets.VMPropertyItem(
            vm, "include_in_backups",
            empty_function=(lambda x: not bool(x)))
        table.setItem(row_no, VmManagerWindow.columns_indices[
            'Include in backups'], self.include_in_backups_widget)

        self.last_backup_widget = table_widgets.VmLastBackupItem(
            vm, "backup_timestamp")
        table.setItem(row_no, VmManagerWindow.columns_indices[
            'Last backup'], self.last_backup_widget)

        self.dvm_template_widget = table_widgets.VMPropertyItem(
            vm, "default_dispvm")
        table.setItem(row_no, VmManagerWindow.columns_indices['Default DispVM'],
                      self.dvm_template_widget)

        self.is_dispvm_template_widget = table_widgets.VMPropertyItem(
            vm, "template_for_dispvms", empty_function=(lambda x: not x))
        table.setItem(
            row_no, VmManagerWindow.columns_indices['Is DVM Template'],
            self.is_dispvm_template_widget)

        self.virt_mode_widget = table_widgets.VMPropertyItem(vm, 'virt_mode')
        table.setItem(row_no, VmManagerWindow.columns_indices[
            'Virtualization Mode'], self.virt_mode_widget)

        self.table = table

    def update(self, update_size_on_disk=False, event=None):
        """
        Update info in a single VM row
        :param update_size_on_disk: should disk utilization be updated? the
        widget will extract the data from VM object
        :param event: name of the event that caused the update, to avoid
        updating unnecessary properties; if event is none, update everything
        :return: None
        """
        try:
            self.info_widget.update_vm_state()
            if not event or event.endswith(':label'):
                self.label_widget.update()
            if not event or event.endswith(':template'):
                self.template_widget.update()
            if not event or event.endswith(':netvm'):
                self.netvm_widget.update()
            if not event or event.endswith(':internal'):
                self.internal_widget.update()
            if not event or event.endswith(':ip'):
                self.ip_widget.update()
            if not event or event.endswith(':include_in_backups'):
                self.include_in_backups_widget.update()
            if not event or event.endswith(':backup_timestamp'):
                self.last_backup_widget.update()
            if not event or event.endswith(':default_dispvm'):
                self.dvm_template_widget.update()
            if not event or event.endswith(':template_for_dispvms'):
                self.is_dispvm_template_widget.update()
            if not event or event.endswith(':virt_mode'):
                self.virt_mode_widget.update()
            if update_size_on_disk:
                self.size_widget.update()
        except exc.QubesPropertyAccessError:
            pass
        except exc.QubesDaemonNoResponseError:
            # TODO: this will be fixed by a rewrite moving the event system to
            # AdminAPI
            pass

        # force re-sorting
        self.table.setSortingEnabled(True)


vm_shutdown_timeout = 20000  # in msec
vm_restart_check_timeout = 1000  # in msec


class VmShutdownMonitor(QtCore.QObject):
    def __init__(self, vm, shutdown_time=vm_shutdown_timeout,
                 check_time=vm_restart_check_timeout,
                 and_restart=False, caller=None):
        QtCore.QObject.__init__(self)
        self.vm = vm
        self.shutdown_time = shutdown_time
        self.check_time = check_time
        self.and_restart = and_restart
        self.shutdown_started = datetime.now()
        self.caller = caller

    def restart_vm_if_needed(self):
        if self.and_restart and self.caller:
            self.caller.start_vm(self.vm)

    def check_again_later(self):
        # noinspection PyTypeChecker,PyCallByClass
        QtCore.QTimer.singleShot(self.check_time, self.check_if_vm_has_shutdown)

    def timeout_reached(self):
        actual = datetime.now() - self.shutdown_started
        allowed = timedelta(milliseconds=self.shutdown_time)

        return actual > allowed

    def check_if_vm_has_shutdown(self):
        vm = self.vm
        vm_is_running = vm.is_running()
        try:
            vm_start_time = datetime.fromtimestamp(float(vm.start_time))
        except (AttributeError, TypeError, ValueError):
            vm_start_time = None

        if vm_is_running and vm_start_time \
                and vm_start_time < self.shutdown_started:
            if self.timeout_reached():

                msgbox = QtWidgets.QMessageBox(self.caller)
                msgbox.setIcon(QtWidgets.QMessageBox.Question)
                msgbox.setWindowTitle(self.tr("Qube Shutdown"))
                msgbox.setText(self.tr(
                        "The Qube <b>'{0}'</b> hasn't shutdown within the last "
                        "{1} seconds, do you want to kill it?<br>").format(
                            vm.name, self.shutdown_time / 1000))
                kill_button = msgbox.addButton(
                    self.tr("Kill it!"), QtWidgets.QMessageBox.YesRole)
                wait_button = msgbox.addButton(
                    self.tr("Wait another {0} seconds...").format(
                        self.shutdown_time / 1000),
                    QtWidgets.QMessageBox.NoRole)
                msgbox.setDefaultButton(wait_button)
                msgbox.exec_()
                msgbox.deleteLater()

                if msgbox.clickedButton() is kill_button:
                    try:
                        vm.kill()
                    except exc.QubesVMNotStartedError:
                        # the VM shut down while the user was thinking about
                        # shutting it down
                        pass
                    self.restart_vm_if_needed()
                else:
                    self.shutdown_started = datetime.now()
                    self.check_again_later()
            else:
                self.check_again_later()
        else:
            if vm_is_running:
                # Due to unknown reasons, Xen sometimes reports that a domain
                # is running even though its start-up timestamp is not valid.
                # Make sure that "restart_vm_if_needed" is not called until
                # the domain has been completely shut down according to Xen.
                self.check_again_later()
                return

            self.restart_vm_if_needed()


# pylint: disable=too-few-public-methods
class StartVMThread(common_threads.QubesThread):
    def run(self):
        try:
            self.vm.start()
        except exc.QubesException as ex:
            self.msg = ("Error starting Qube!", str(ex))


# pylint: disable=too-few-public-methods
class UpdateVMThread(common_threads.QubesThread):
    def run(self):
        try:
            if self.vm.qid == 0:
                subprocess.check_call(
                    ["/usr/bin/qubes-dom0-update", "--clean", "--gui"])
            else:
                if not self.vm.is_running():
                    self.vm.start()
                # apply DSA-4371
                with open('/usr/libexec/qubes-manager/dsa-4371-update', 'rb') \
                        as dsa4371update:
                    stdout, stderr = self.vm.run_service_for_stdio(
                            "qubes.VMShell",
                            user="root",
                            input=dsa4371update.read())
                if stdout == b'changed=yes\n':
                    subprocess.call(
                        ['notify-send', '-i', 'dialog-information',
                         'Debian DSA-4371 fix installed in {}'.format(
                                self.vm.name)])
                elif stdout == b'changed=no\n':
                    pass
                else:
                    raise exc.QubesException(
                            "Failed to apply DSA-4371 fix: {}".format(
                                stderr.decode('ascii')))
                self.vm.run_service("qubes.InstallUpdatesGUI",
                                    user="root", wait=False)
        except (ChildProcessError, exc.QubesException) as ex:
            self.msg = ("Error on qube update!", str(ex))


# pylint: disable=too-few-public-methods
class RunCommandThread(common_threads.QubesThread):
    def __init__(self, vm, command_to_run):
        super(RunCommandThread, self).__init__(vm)
        self.command_to_run = command_to_run

    def run(self):
        try:
            self.vm.run(self.command_to_run)
        except (ChildProcessError, exc.QubesException) as ex:
            self.msg = ("Error while running command!", str(ex))


class VmManagerWindow(ui_qubemanager.Ui_VmManagerWindow, QtWidgets.QMainWindow):
    # pylint: disable=too-many-instance-attributes
    row_height = 30
    column_width = 200
    search = ""
    # suppress saving settings while initializing widgets
    settings_loaded = False
    columns_indices = {"Type": 0,
                       "Label": 1,
                       "Name": 2,
                       "State": 3,
                       "Template": 4,
                       "NetVM": 5,
                       "Size": 6,
                       "Internal": 7,
                       "IP": 8,
                       "Include in backups": 9,
                       "Last backup": 10,
                       "Default DispVM": 11,
<<<<<<< HEAD
                       "Is DVM Template": 12}
=======
                       "Is DVM Template": 12,
                       "Virtualization Mode": 13
                      }
>>>>>>> 1cd95fce

    def __init__(self, qt_app, qubes_app, dispatcher, parent=None):
        # pylint: disable=unused-argument
        super(VmManagerWindow, self).__init__()
        self.setupUi(self)

        self.manager_settings = QtCore.QSettings(self)

        self.qubes_app = qubes_app
        self.qt_app = qt_app

        self.searchbox = SearchBox()
        self.searchbox.setValidator(QtGui.QRegExpValidator(
            QtCore.QRegExp("[a-zA-Z0-9_-]*", QtCore.Qt.CaseInsensitive), None))
        self.searchContainer.addWidget(self.searchbox)

        self.table.itemSelectionChanged.connect(self.table_selection_changed)

        self.table.setColumnWidth(0, self.column_width)

        self.sort_by_column = "Type"
        self.sort_order = QtCore.Qt.AscendingOrder

        self.vms_list = []
        self.vms_in_table = {}

        self.frame_width = 0
        self.frame_height = 0

        self.columns_actions = {
            self.columns_indices["Type"]: self.action_vm_type,
            self.columns_indices["Label"]: self.action_label,
            self.columns_indices["Name"]: self.action_name,
            self.columns_indices["State"]: self.action_state,
            self.columns_indices["Template"]: self.action_template,
            self.columns_indices["NetVM"]: self.action_netvm,
            self.columns_indices["Size"]: self.action_size_on_disk,
            self.columns_indices["Internal"]: self.action_internal,
            self.columns_indices["IP"]: self.action_ip,
            self.columns_indices["Include in backups"]: self.action_backups,
            self.columns_indices["Last backup"]: self.action_last_backup,
            self.columns_indices["Default DispVM"]: self.action_dispvm_template,
            self.columns_indices["Is DVM Template"]:
                self.action_is_dvm_template,
            self.columns_indices["Virtualization Mode"]: self.action_virt_mode
        }

        self.visible_columns_count = len(self.columns_indices)

        # Other columns get sensible default sizes, but those have only
        # icon content, and thus PyQt makes them too wide
        self.table.setColumnWidth(self.columns_indices["State"], 80)
        self.table.setColumnWidth(self.columns_indices["Label"], 40)
        self.table.setColumnWidth(self.columns_indices["Type"], 40)

        self.table.horizontalHeader().setSectionResizeMode(
            QtWidgets.QHeaderView.Interactive)
        self.table.horizontalHeader().setStretchLastSection(True)
        self.table.horizontalHeader().setMinimumSectionSize(40)

        self.context_menu = QtWidgets.QMenu(self)

        self.context_menu.addAction(self.action_settings)
        self.context_menu.addAction(self.action_editfwrules)
        self.context_menu.addAction(self.action_appmenus)
        self.context_menu.addAction(self.action_set_keyboard_layout)
        self.context_menu.addSeparator()

        self.context_menu.addAction(self.action_updatevm)
        self.context_menu.addAction(self.action_run_command_in_vm)
        self.context_menu.addAction(self.action_resumevm)
        self.context_menu.addAction(self.action_startvm_tools_install)
        self.context_menu.addAction(self.action_pausevm)
        self.context_menu.addAction(self.action_shutdownvm)
        self.context_menu.addAction(self.action_restartvm)
        self.context_menu.addAction(self.action_killvm)
        self.context_menu.addSeparator()

        self.context_menu.addAction(self.action_clonevm)
        self.context_menu.addAction(self.action_removevm)
        self.context_menu.addSeparator()

        self.context_menu.addMenu(self.logs_menu)
        self.context_menu.addSeparator()

        self.tools_context_menu = QtWidgets.QMenu(self)
        self.tools_context_menu.addAction(self.action_toolbar)
        self.tools_context_menu.addAction(self.action_menubar)

        self.dom0_context_menu = QtWidgets.QMenu(self)
        self.dom0_context_menu.addAction(self.action_global_settings)
        self.dom0_context_menu.addAction(self.action_updatevm)
        self.dom0_context_menu.addSeparator()

        self.dom0_context_menu.addMenu(self.logs_menu)
        self.dom0_context_menu.addSeparator()

        self.table.horizontalHeader().sortIndicatorChanged.connect(
            self.sort_indicator_changed)
        self.table.customContextMenuRequested.connect(self.open_context_menu)
        self.menubar.customContextMenuRequested.connect(
            lambda pos: self.open_tools_context_menu(self.menubar, pos))
        self.toolbar.customContextMenuRequested.connect(
            lambda pos: self.open_tools_context_menu(self.toolbar, pos))
        self.logs_menu.triggered.connect(self.show_log)

        self.searchbox.textChanged.connect(self.do_search)

        self.table.setContentsMargins(0, 0, 0, 0)
        self.centralwidget.layout().setContentsMargins(0, 0, 0, 0)
        self.layout().setContentsMargins(0, 0, 0, 0)

        self.action_menubar.toggled.connect(self.showhide_menubar)
        self.action_toolbar.toggled.connect(self.showhide_toolbar)

        try:
            self.load_manager_settings()
        except Exception as ex:  # pylint: disable=broad-except
            QtWidgets.QMessageBox.warning(
                self,
                self.tr("Manager settings unreadable"),
                self.tr("Qube Manager settings cannot be parsed. Previously "
                        "saved display settings may not be restored "
                        "correctly.\nError: {}".format(str(ex))))

        self.settings_loaded = True

        self.fill_table()

        self.update_size_on_disk = False
        self.shutdown_monitor = {}

        # Connect events
        self.dispatcher = dispatcher
        dispatcher.add_handler('domain-pre-start',
                               self.on_domain_status_changed)
        dispatcher.add_handler('domain-start', self.on_domain_status_changed)
        dispatcher.add_handler('domain-start-failed',
                               self.on_domain_status_changed)
        dispatcher.add_handler('domain-stopped', self.on_domain_status_changed)
        dispatcher.add_handler('domain-pre-shutdown',
                               self.on_domain_status_changed)
        dispatcher.add_handler('domain-shutdown', self.on_domain_status_changed)
        dispatcher.add_handler('domain-paused', self.on_domain_status_changed)
        dispatcher.add_handler('domain-unpaused', self.on_domain_status_changed)

        dispatcher.add_handler('domain-add', self.on_domain_added)
        dispatcher.add_handler('domain-delete', self.on_domain_removed)

        dispatcher.add_handler('property-set:*',
                               self.on_domain_changed)
        dispatcher.add_handler('property-del:*',
                               self.on_domain_changed)
        dispatcher.add_handler('property-load',
                               self.on_domain_changed)

        # It needs to store threads until they finish
        self.threads_list = []
        self.progress = None

        # Check Updates Timer
        timer = QtCore.QTimer(self)
        timer.timeout.connect(self.check_updates)
        timer.start(1000 * 30)  # 30s
        self.check_updates()

        # select the first row of the table to make sure menu actions are
        # correctly initialized
        self.table.selectRow(0)

    def keyPressEvent(self, event):  # pylint: disable=invalid-name
        if event.key() == QtCore.Qt.Key_Escape:
            self.searchbox.clear()
        super(VmManagerWindow, self).keyPressEvent(event)

    def clear_threads(self):
        for thread in self.threads_list:
            if thread.isFinished():
                if self.progress:
                    self.progress.hide()
                    self.progress = None

                if thread.msg:
                    (title, msg) = thread.msg
                    if thread.msg_is_success:
                        QtWidgets.QMessageBox.information(
                            self,
                            self.tr(title),
                            self.tr(msg))
                    else:
                        QtWidgets.QMessageBox.warning(
                            self,
                            self.tr(title),
                            self.tr(msg))

                self.threads_list.remove(thread)
                return

        raise RuntimeError('No finished thread found')

    def closeEvent(self, event):
        # pylint: disable=invalid-name
        # save window size at close
        self.manager_settings.setValue("window_size", self.size())
        event.accept()

    def check_updates(self):
        for vm in self.qubes_app.domains:
            if vm.klass in {'TemplateVM', 'StandaloneVM'}:
                try:
                    self.vms_in_table[vm.qid].info_widget.update_vm_state()
                except (exc.QubesException, KeyError):
                    # the VM might have vanished in the meantime or
                    # the signal might have been handled in the wrong order
                    pass

    def on_domain_added(self, _submitter, _event, vm, **_kwargs):
        row_no = 0
        self.table.setSortingEnabled(False)
        try:
            domain = self.qubes_app.domains[vm]
            row_no = self.table.rowCount()
            self.table.setRowCount(row_no + 1)
            vm_row = VmRowInTable(domain, row_no, self.table)
            self.vms_in_table[domain.qid] = vm_row
        except (exc.QubesException, KeyError):
            if row_no != 0:
                self.table.removeRow(row_no)
        self.table.setSortingEnabled(True)
        self.showhide_vms()

    def on_domain_removed(self, _submitter, _event, **kwargs):
        row_to_delete = None
        qid_to_delete = None
        for qid, row in self.vms_in_table.items():
            if row.vm.name == kwargs['vm']:
                row_to_delete = row
                qid_to_delete = qid
        if not row_to_delete:
            return  # for some reason, the VM was removed in some other way

        del self.vms_in_table[qid_to_delete]
        self.table.removeRow(row_to_delete.name_widget.row())

    def on_domain_status_changed(self, vm, _event, **_kwargs):
        try:
            self.vms_in_table[vm.qid].info_widget.update_vm_state()
        except exc.QubesPropertyAccessError:
            return  # the VM was deleted before its status could be updated
        except KeyError:  # adding the VM failed for some reason
            self.on_domain_added(None, None, vm)

        if vm == self.get_selected_vm():
            self.table_selection_changed()

        if vm.klass == 'TemplateVM':
            for row in self.vms_in_table.values():
                if getattr(row.vm, 'template', None) == vm:
                    row.info_widget.update_vm_state()

    def on_domain_changed(self, vm, event, **_kwargs):
        if not vm:  # change of global properties occured
            return
        try:
            self.vms_in_table[vm.qid].update(event=event)
        except exc.QubesPropertyAccessError:
            return  # the VM was deleted before its status could be updated

    def load_manager_settings(self):
        for col in self.columns_indices:
            col_no = self.columns_indices[col]
            if col == 'Name':
                # 'Name' column should be always visible
                self.columns_actions[col_no].setChecked(True)
            else:
                visible = self.manager_settings.value(
                    'columns/%s' % col,
                    defaultValue="true")
                self.columns_actions[col_no].setChecked(visible == "true")

        self.sort_by_column = str(
            self.manager_settings.value("view/sort_column",
                                        defaultValue=self.sort_by_column))
        self.sort_order = QtCore.Qt.SortOrder(
            self.manager_settings.value("view/sort_order",
                                        defaultValue=self.sort_order))

        try:
            self.table.sortItems(self.columns_indices[self.sort_by_column],
                                 self.sort_order)
        except KeyError:
            # the manager was sorted on a column that does not exist in the
            # current version; possible only with downgrades
            self.table.sortItems(self.columns_indices["Name"],
                                 self.sort_order)

        if not self.manager_settings.value("view/menubar_visible",
                                           defaultValue=True):
            self.action_menubar.setChecked(False)
        if not self.manager_settings.value("view/toolbar_visible",
                                           defaultValue=True):
            self.action_toolbar.setChecked(False)

        # load last window size
        self.resize(self.manager_settings.value("window_size",
                                                QtCore.QSize(1100, 600)))

    def get_vms_list(self):
        return [vm for vm in self.qubes_app.domains]

    def fill_table(self):
        self.table.setSortingEnabled(False)
        vms_list = self.get_vms_list()

        vms_in_table = {}

        self.table.setRowCount(len(vms_list))

        progress = QtWidgets.QProgressDialog(
            self.tr(
                "Loading Qube Manager..."), "", 0, len(vms_list))
        progress.setWindowTitle(self.tr("Qube Manager"))
        progress.setMinimumDuration(1000)
        progress.setCancelButton(None)

        row_no = 0
        for vm in vms_list:
            progress.setValue(row_no)
            vm_row = VmRowInTable(vm, row_no, self.table)
            vms_in_table[vm.qid] = vm_row
            row_no += 1

        progress.setValue(row_no)

        self.vms_list = vms_list
        self.vms_in_table = vms_in_table
        self.table.setSortingEnabled(True)

    def showhide_vms(self):
        if not self.search:
            for row_no in range(self.table.rowCount()):
                self.table.setRowHidden(row_no, False)
        else:
            for row_no in range(self.table.rowCount()):
                widget = self.table.cellWidget(row_no,
                                               self.columns_indices["State"])
                show = (self.search in widget.vm.name)
                self.table.setRowHidden(row_no, not show)

    @QtCore.pyqtSlot(str)
    def do_search(self, search):
        self.search = str(search)
        self.showhide_vms()

    # noinspection PyArgumentList
    @QtCore.pyqtSlot(name='on_action_search_triggered')
    def action_search_triggered(self):
        self.searchbox.setFocus()

    # noinspection PyPep8Naming
    def sort_indicator_changed(self, column, order):
        self.sort_by_column = [name for name in self.columns_indices if
                               self.columns_indices[name] == column][0]
        self.sort_order = order
        if self.settings_loaded:
            self.manager_settings.setValue('view/sort_column',
                                           self.sort_by_column)
            self.manager_settings.setValue('view/sort_order', self.sort_order)
            self.manager_settings.sync()

    def table_selection_changed(self):
        vm = self.get_selected_vm()

        if vm is not None and vm in self.qubes_app.domains:
            #  TODO: add boot from device to menu and add windows tools there
            # Update available actions:
            self.action_settings.setEnabled(vm.klass != 'AdminVM')
            self.action_removevm.setEnabled(
                vm.klass != 'AdminVM' and not vm.is_running())
            self.action_clonevm.setEnabled(vm.klass != 'AdminVM')
            self.action_resumevm.setEnabled(
                not vm.is_running() or vm.get_power_state() == "Paused")
            self.action_pausevm.setEnabled(
                vm.is_running() and vm.get_power_state() != "Paused"
                and vm.klass != 'AdminVM')
            self.action_shutdownvm.setEnabled(
                vm.is_running() and vm.get_power_state() != "Paused"
                and vm.klass != 'AdminVM')
            self.action_restartvm.setEnabled(
                vm.is_running() and vm.get_power_state() != "Paused"
                and vm.klass != 'AdminVM'
                and (vm.klass != 'DispVM' or not vm.auto_cleanup))
            self.action_killvm.setEnabled(
                (vm.get_power_state() == "Paused" or vm.is_running())
                and vm.klass != 'AdminVM')

            self.action_appmenus.setEnabled(
                vm.klass != 'AdminVM' and vm.klass != 'DispVM'
                and not vm.features.get('internal', False))
            self.action_editfwrules.setEnabled(vm.klass != 'AdminVM')
            self.action_updatevm.setEnabled(getattr(vm, 'updateable', False)
                                            or vm.qid == 0)
            self.action_run_command_in_vm.setEnabled(
                not vm.get_power_state() == "Paused" and vm.qid != 0)
            self.action_set_keyboard_layout.setEnabled(
                vm.qid != 0 and
                vm.get_power_state() != "Paused" and vm.is_running())
        else:
            self.action_settings.setEnabled(False)
            self.action_removevm.setEnabled(False)
            self.action_clonevm.setEnabled(False)
            self.action_resumevm.setEnabled(False)
            self.action_pausevm.setEnabled(False)
            self.action_shutdownvm.setEnabled(False)
            self.action_restartvm.setEnabled(False)
            self.action_killvm.setEnabled(False)
            self.action_appmenus.setEnabled(False)
            self.action_editfwrules.setEnabled(False)
            self.action_updatevm.setEnabled(False)
            self.action_run_command_in_vm.setEnabled(False)
            self.action_set_keyboard_layout.setEnabled(False)

        self.update_logs_menu()

    # noinspection PyArgumentList
    @QtCore.pyqtSlot(name='on_action_createvm_triggered')
    def action_createvm_triggered(self):  # pylint: disable=no-self-use
        with common_threads.busy_cursor():
            create_window = create_new_vm.NewVmDlg(self.qt_app, self.qubes_app)
        create_window.exec_()

    def get_selected_vm(self):
        # vm selection relies on the VmInfo widget's value used
        # for sorting by VM name
        row_index = self.table.currentRow()
        if row_index != -1:
            vm_item = self.table.item(row_index, self.columns_indices["Name"])
            # here is possible race with update_table timer so check
            # if really got the item
            if vm_item is None:
                return None
            qid = vm_item.qid
            assert self.vms_in_table[qid] is not None
            vm = self.vms_in_table[qid].vm
            return vm
        return None

    # noinspection PyArgumentList
    @QtCore.pyqtSlot(name='on_action_removevm_triggered')
    def action_removevm_triggered(self):
        # pylint: disable=no-else-return

        vm = self.get_selected_vm()

        dependencies = utils.vm_dependencies(self.qubes_app, vm)

        if dependencies:
            list_text = "<br>" + \
                        manager_utils.format_dependencies_list(dependencies) + \
                        "<br>"

            info_dialog = QtWidgets.QMessageBox(self)
            info_dialog.setWindowTitle(self.tr("Warning!"))
            info_dialog.setText(
                self.tr("This qube cannot be removed. It is used as:"
                        " <br> {} <small>If you want to  remove this qube, "
                        "you should remove or change settings of each qube "
                        "or setting that uses it.</small>").format(list_text))
            info_dialog.setModal(False)
            info_dialog.show()

            return

        (requested_name, ok) = QtWidgets.QInputDialog.getText(
            self, self.tr("Qube Removal Confirmation"),
            self.tr("Are you sure you want to remove the Qube <b>'{0}'</b>"
                    "?<br> All data on this Qube's private storage will be "
                    "lost!<br><br>Type the name of the Qube (<b>{1}</b>) below "
                    "to confirm:").format(vm.name, vm.name))

        if not ok:
            # user clicked cancel
            return

        if requested_name != vm.name:
            # name did not match
            QtWidgets.QMessageBox.warning(
                self,
                self.tr("Qube removal confirmation failed"),
                self.tr(
                    "Entered name did not match! Not removing "
                    "{0}.").format(vm.name))
            return

        else:
            # remove the VM
            thread = common_threads.RemoveVMThread(vm)
            self.threads_list.append(thread)
            thread.finished.connect(self.clear_threads)
            thread.start()

    # noinspection PyArgumentList
    @QtCore.pyqtSlot(name='on_action_clonevm_triggered')
    def action_clonevm_triggered(self):
        vm = self.get_selected_vm()

        name_number = 1
        name_format = vm.name + '-clone-%d'
        while name_format % name_number in self.qubes_app.domains.keys():
            name_number += 1

        (clone_name, ok) = QtWidgets.QInputDialog.getText(
            self, self.tr('Qubes clone Qube'),
            self.tr('Enter name for Qube <b>{}</b> clone:').format(vm.name),
            text=(name_format % name_number))
        if not ok or clone_name == "":
            return

        name_in_use = clone_name in self.qubes_app.domains

        if name_in_use:
            QtWidgets.QMessageBox.warning(
                self, self.tr("Name already in use!"),
                self.tr("There already exists a qube called '{}'. "
                        "Cloning aborted.").format(clone_name))
            return

        self.progress = QtWidgets.QProgressDialog(
            self.tr(
                "Cloning Qube..."), "", 0, 0)
        self.progress.setCancelButton(None)
        self.progress.setModal(True)
        self.progress.setWindowTitle("Cloning qube...")
        self.progress.show()

        thread = common_threads.CloneVMThread(vm, clone_name)
        thread.finished.connect(self.clear_threads)
        self.threads_list.append(thread)
        thread.start()

    # noinspection PyArgumentList
    @QtCore.pyqtSlot(name='on_action_resumevm_triggered')
    def action_resumevm_triggered(self):
        vm = self.get_selected_vm()

        if vm.get_power_state() in ["Paused", "Suspended"]:
            try:
                vm.unpause()
            except exc.QubesException as ex:
                QtWidgets.QMessageBox.warning(
                    self, self.tr("Error unpausing Qube!"),
                    self.tr("ERROR: {0}").format(ex))
            return

        self.start_vm(vm)

    def start_vm(self, vm):
        if vm.is_running():
            return

        thread = StartVMThread(vm)
        self.threads_list.append(thread)
        thread.finished.connect(self.clear_threads)
        thread.start()

    # noinspection PyArgumentList
    @QtCore.pyqtSlot(name='on_action_startvm_tools_install_triggered')
    # TODO: replace with boot from device
    def action_startvm_tools_install_triggered(self):
        # pylint: disable=invalid-name
        pass

    @QtCore.pyqtSlot(name='on_action_pausevm_triggered')
    def action_pausevm_triggered(self):
        vm = self.get_selected_vm()
        try:
            vm.pause()
        except exc.QubesException as ex:
            QtWidgets.QMessageBox.warning(
                self,
                self.tr("Error pausing Qube!"),
                self.tr("ERROR: {0}").format(ex))
            return

    # noinspection PyArgumentList
    @QtCore.pyqtSlot(name='on_action_shutdownvm_triggered')
    def action_shutdownvm_triggered(self):
        vm = self.get_selected_vm()

        reply = QtWidgets.QMessageBox.question(
            self, self.tr("Qube Shutdown Confirmation"),
            self.tr("Are you sure you want to power down the Qube"
                    " <b>'{0}'</b>?<br><small>This will shutdown all the "
                    "running applications within this Qube.</small>").format(
                     vm.name),
            QtWidgets.QMessageBox.Yes | QtWidgets.QMessageBox.Cancel)

        if reply == QtWidgets.QMessageBox.Yes:
            self.shutdown_vm(vm)

    def shutdown_vm(self, vm, shutdown_time=vm_shutdown_timeout,
                    check_time=vm_restart_check_timeout, and_restart=False):
        try:
            vm.shutdown()
        except exc.QubesException as ex:
            QtWidgets.QMessageBox.warning(
                self,
                self.tr("Error shutting down Qube!"),
                self.tr("ERROR: {0}").format(ex))
            return

        self.shutdown_monitor[vm.qid] = VmShutdownMonitor(vm, shutdown_time,
                                                          check_time,
                                                          and_restart, self)
        # noinspection PyCallByClass,PyTypeChecker
        QtCore.QTimer.singleShot(check_time, self.shutdown_monitor[
            vm.qid].check_if_vm_has_shutdown)

    # noinspection PyArgumentList
    @QtCore.pyqtSlot(name='on_action_restartvm_triggered')
    def action_restartvm_triggered(self):
        vm = self.get_selected_vm()

        reply = QtWidgets.QMessageBox.question(
            self, self.tr("Qube Restart Confirmation"),
            self.tr("Are you sure you want to restart the Qube <b>'{0}'</b>?"
                    "<br><small>This will shutdown all the running "
                    "applications within this Qube.</small>").format(vm.name),
            QtWidgets.QMessageBox.Yes | QtWidgets.QMessageBox.Cancel)

        if reply == QtWidgets.QMessageBox.Yes:
            # in case the user shut down the VM in the meantime
            if vm.is_running():
                self.shutdown_vm(vm, and_restart=True)
            else:
                self.start_vm(vm)

    # noinspection PyArgumentList
    @QtCore.pyqtSlot(name='on_action_killvm_triggered')
    def action_killvm_triggered(self):
        vm = self.get_selected_vm()
        if not (vm.is_running() or vm.is_paused()):
            info = self.tr("Qube <b>'{0}'</b> is not running. Are you "
                           "absolutely sure you want to try to kill it?<br>"
                           "<small>This will end <b>(not shutdown!)</b> all "
                           "the running applications within this "
                           "Qube.</small>").format(vm.name)
        else:
            info = self.tr("Are you sure you want to kill the Qube "
                           "<b>'{0}'</b>?<br><small>This will end <b>(not "
                           "shutdown!)</b> all the running applications within "
                           "this Qube.</small>").format(vm.name)

        reply = QtWidgets.QMessageBox.question(
            self, self.tr("Qube Kill Confirmation"), info,
            QtWidgets.QMessageBox.Yes | QtWidgets.QMessageBox.Cancel,
            QtWidgets.QMessageBox.Cancel)

        if reply == QtWidgets.QMessageBox.Yes:
            try:
                vm.kill()
            except exc.QubesException as ex:
                QtWidgets.QMessageBox.critical(
                    self, self.tr("Error while killing Qube!"),
                    self.tr(
                        "<b>An exception ocurred while killing {0}.</b><br>"
                        "ERROR: {1}").format(vm.name, ex))
                return

    # noinspection PyArgumentList
    @QtCore.pyqtSlot(name='on_action_settings_triggered')
    def action_settings_triggered(self):
        vm = self.get_selected_vm()
        if vm:
            with common_threads.busy_cursor():
                settings_window = settings.VMSettingsWindow(
                    vm, self.qt_app, "basic")
            settings_window.exec_()

            vm_deleted = False

            try:
                # the VM might not exist after running Settings - it might
                # have been cloned or removed
                self.vms_in_table[vm.qid].update()
            except exc.QubesException:
                # TODO: this will be replaced by proper signal handling once
                # settings are migrated to AdminAPI
                vm_deleted = True

            if vm_deleted:
                for row in self.vms_in_table:
                    try:
                        self.vms_in_table[row].update()
                    except exc.QubesException:
                        pass

    # noinspection PyArgumentList
    @QtCore.pyqtSlot(name='on_action_appmenus_triggered')
    def action_appmenus_triggered(self):
        vm = self.get_selected_vm()
        if vm:
            with common_threads.busy_cursor():
                settings_window = settings.VMSettingsWindow(
                    vm, self.qt_app, "applications")
            settings_window.exec_()

    # noinspection PyArgumentList
    @QtCore.pyqtSlot(name='on_action_updatevm_triggered')
    def action_updatevm_triggered(self):
        vm = self.get_selected_vm()

        if not vm.is_running():
            reply = QtWidgets.QMessageBox.question(
                self, self.tr("Qube Update Confirmation"),
                self.tr(
                    "<b>{0}</b><br>The Qube has to be running to be updated."
                    "<br>Do you want to start it?<br>").format(vm.name),
                QtWidgets.QMessageBox.Yes | QtWidgets.QMessageBox.Cancel)
            if reply != QtWidgets.QMessageBox.Yes:
                return

        thread = UpdateVMThread(vm)
        self.threads_list.append(thread)
        thread.finished.connect(self.clear_threads)
        thread.start()

    # noinspection PyArgumentList
    @QtCore.pyqtSlot(name='on_action_run_command_in_vm_triggered')
    def action_run_command_in_vm_triggered(self):
        # pylint: disable=invalid-name
        vm = self.get_selected_vm()

        (command_to_run, ok) = QtWidgets.QInputDialog.getText(
            self, self.tr('Qubes command entry'),
            self.tr('Run command in <b>{}</b>:').format(vm.name))
        if not ok or command_to_run == "":
            return

        thread = RunCommandThread(vm, command_to_run)
        self.threads_list.append(thread)
        thread.finished.connect(self.clear_threads)
        thread.start()

    # noinspection PyArgumentList
    @QtCore.pyqtSlot(name='on_action_set_keyboard_layout_triggered')
    def action_set_keyboard_layout_triggered(self):
        # pylint: disable=invalid-name
        vm = self.get_selected_vm()
        vm.run('qubes-change-keyboard-layout')

    # noinspection PyArgumentList
    @QtCore.pyqtSlot(name='on_action_editfwrules_triggered')
    def action_editfwrules_triggered(self):
        with common_threads.busy_cursor():
            vm = self.get_selected_vm()
            settings_window = settings.VMSettingsWindow(vm, self.qt_app,
                                                        "firewall")
        settings_window.exec_()

    # noinspection PyArgumentList
    @QtCore.pyqtSlot(name='on_action_global_settings_triggered')
    def action_global_settings_triggered(self):  # pylint: disable=invalid-name
        with common_threads.busy_cursor():
            global_settings_window = global_settings.GlobalSettingsWindow(
                self.qt_app,
                self.qubes_app)
        global_settings_window.exec_()

    # noinspection PyArgumentList
    @QtCore.pyqtSlot(name='on_action_manage_templates_triggered')
    def action_manage_templates_triggered(self):
        # pylint: disable=invalid-name, no-self-use
        subprocess.check_call('qubes-template-manager')

    # noinspection PyArgumentList
    @QtCore.pyqtSlot(name='on_action_show_network_triggered')
    def action_show_network_triggered(self):
        pass
        # TODO: revive for 4.1
        # network_notes_dialog = NetworkNotesDialog()
        # network_notes_dialog.exec_()

    # noinspection PyArgumentList
    @QtCore.pyqtSlot(name='on_action_restore_triggered')
    def action_restore_triggered(self):
        with common_threads.busy_cursor():
            restore_window = restore.RestoreVMsWindow(self.qt_app,
                                                      self.qubes_app)
        restore_window.exec_()

    # noinspection PyArgumentList
    @QtCore.pyqtSlot(name='on_action_backup_triggered')
    def action_backup_triggered(self):
        with common_threads.busy_cursor():
            backup_window = backup.BackupVMsWindow(
                self.qt_app, self.qubes_app, self.dispatcher, self)
        backup_window.show()

    # noinspection PyArgumentList
    @QtCore.pyqtSlot(name='on_action_exit_triggered')
    def action_exit_triggered(self):
        self.close()

    def showhide_menubar(self, checked):
        self.menubar.setVisible(checked)
        if not checked:
            self.context_menu.addAction(self.action_menubar)
        else:
            self.context_menu.removeAction(self.action_menubar)
        if self.settings_loaded:
            self.manager_settings.setValue('view/menubar_visible', checked)
            self.manager_settings.sync()

    def showhide_toolbar(self, checked):
        self.toolbar.setVisible(checked)
        if not checked:
            self.context_menu.addAction(self.action_toolbar)
        else:
            self.context_menu.removeAction(self.action_toolbar)
        if self.settings_loaded:
            self.manager_settings.setValue('view/toolbar_visible', checked)
            self.manager_settings.sync()

    def showhide_column(self, col_num, show):
        self.table.setColumnHidden(col_num, not show)

        if self.settings_loaded:
            col_name = [name for name in self.columns_indices if
                        self.columns_indices[name] == col_num][0]
            self.manager_settings.setValue('columns/%s' % col_name, show)
            self.manager_settings.sync()

    def on_action_vm_type_toggled(self, checked):
        self.showhide_column(self.columns_indices['Type'], checked)

    def on_action_label_toggled(self, checked):
        self.showhide_column(self.columns_indices['Label'], checked)

    def on_action_name_toggled(self, checked):
        self.showhide_column(self.columns_indices['Name'], checked)

    def on_action_state_toggled(self, checked):
        self.showhide_column(self.columns_indices['State'], checked)

    def on_action_internal_toggled(self, checked):
        self.showhide_column(self.columns_indices['Internal'], checked)

    def on_action_ip_toggled(self, checked):
        self.showhide_column(self.columns_indices['IP'], checked)

    def on_action_backups_toggled(self, checked):
        self.showhide_column(
            self.columns_indices['Include in backups'], checked)

    def on_action_last_backup_toggled(self, checked):
        self.showhide_column(self.columns_indices['Last backup'], checked)

    def on_action_template_toggled(self, checked):
        self.showhide_column(self.columns_indices['Template'], checked)

    def on_action_netvm_toggled(self, checked):
        self.showhide_column(self.columns_indices['NetVM'], checked)

    def on_action_size_on_disk_toggled(self, checked):
        self.showhide_column(self.columns_indices['Size'], checked)

    def on_action_virt_mode_toggled(self, checked):
        self.showhide_column(self.columns_indices['Virtualization Mode'],
                             checked)

    # pylint: disable=invalid-name
    def on_action_dispvm_template_toggled(self, checked):
        self.showhide_column(self.columns_indices['Default DispVM'], checked)

    # pylint: disable=invalid-name
    def on_action_is_dvm_template_toggled(self, checked):
        self.showhide_column(self.columns_indices['Is DVM Template'], checked)

    # noinspection PyArgumentList
    @QtCore.pyqtSlot(name='on_action_about_qubes_triggered')
    def action_about_qubes_triggered(self):  # pylint: disable=no-self-use
        about = AboutDialog()
        about.exec_()

    def createPopupMenu(self):  # pylint: disable=invalid-name
        menu = QtWidgets.QMenu()
        menu.addAction(self.action_toolbar)
        menu.addAction(self.action_menubar)
        return menu

    def open_tools_context_menu(self, widget, point):
        self.tools_context_menu.exec_(widget.mapToGlobal(point))

    def update_logs_menu(self):
        try:
            vm = self.get_selected_vm()

            # logs menu
            self.logs_menu.clear()

            if vm.qid == 0:
                logfiles = ["/var/log/xen/console/hypervisor.log"]
            else:
                logfiles = [
                    "/var/log/xen/console/guest-" + vm.name + ".log",
                    "/var/log/xen/console/guest-" + vm.name + "-dm.log",
                    "/var/log/qubes/guid." + vm.name + ".log",
                    "/var/log/qubes/qrexec." + vm.name + ".log",
                ]

            menu_empty = True
            for logfile in logfiles:
                if os.path.exists(logfile):
                    action = self.logs_menu.addAction(QtGui.QIcon(":/log.png"),
                                                      logfile)
                    action.setData(logfile)
                    menu_empty = False

            self.logs_menu.setEnabled(not menu_empty)

        except exc.QubesPropertyAccessError:
            pass

    @QtCore.pyqtSlot('const QPoint&')
    def open_context_menu(self, point):
        vm = self.get_selected_vm()

        if vm.qid == 0:
            self.dom0_context_menu.exec_(self.table.mapToGlobal(
                point + QtCore.QPoint(10, 0)))
        else:
            self.context_menu.exec_(self.table.mapToGlobal(
                point + QtCore.QPoint(10, 0)))

    @QtCore.pyqtSlot('QAction *')
    def show_log(self, action):
        log = str(action.data())
        log_dlg = log_dialog.LogDialog(self.qt_app, log)
        log_dlg.exec_()


# Bases on the original code by:
# Copyright (c) 2002-2007 Pascal Varet <p.varet@gmail.com>

def handle_exception(exc_type, exc_value, exc_traceback):

    filename, line, dummy, dummy = traceback.extract_tb(exc_traceback).pop()
    filename = os.path.basename(filename)
    error = "%s: %s" % (exc_type.__name__, exc_value)

    strace = ""
    stacktrace = traceback.extract_tb(exc_traceback)
    while stacktrace:
        (filename, line, func, txt) = stacktrace.pop()
        strace += "----\n"
        strace += "line: %s\n" % txt
        strace += "func: %s\n" % func
        strace += "line no.: %d\n" % line
        strace += "file: %s\n" % filename

    msg_box = QtWidgets.QMessageBox()
    msg_box.setDetailedText(strace)
    msg_box.setIcon(QtWidgets.QMessageBox.Critical)
    msg_box.setWindowTitle("Houston, we have a problem...")
    msg_box.setText("Whoops. A critical error has occured. "
                    "This is most likely a bug in Qubes Manager.<br><br>"
                    "<b><i>%s</i></b>" % error +
                    "<br/>at line <b>%d</b><br/>of file %s.<br/><br/>"
                    % (line, filename))

    msg_box.exec_()


def loop_shutdown():
    pending = asyncio.Task.all_tasks()
    for task in pending:
        with suppress(asyncio.CancelledError):
            task.cancel()


def main():
    qt_app = QtWidgets.QApplication(sys.argv)
    qt_app.setOrganizationName("The Qubes Project")
    qt_app.setOrganizationDomain("http://qubes-os.org")
    qt_app.setApplicationName("Qube Manager")
    qt_app.setWindowIcon(QtGui.QIcon.fromTheme("qubes-manager"))
    qt_app.lastWindowClosed.connect(loop_shutdown)

    qubes_app = Qubes()

    loop = quamash.QEventLoop(qt_app)
    asyncio.set_event_loop(loop)
    dispatcher = events.EventsDispatcher(qubes_app)

    manager_window = VmManagerWindow(qt_app, qubes_app, dispatcher)
    manager_window.show()

    try:
        loop.run_until_complete(
            asyncio.ensure_future(dispatcher.listen_for_events()))
    except asyncio.CancelledError:
        pass
    except Exception:  # pylint: disable=broad-except
        loop_shutdown()
        exc_type, exc_value, exc_traceback = sys.exc_info()[:3]
        handle_exception(exc_type, exc_value, exc_traceback)


if __name__ == "__main__":
    main()<|MERGE_RESOLUTION|>--- conflicted
+++ resolved
@@ -352,13 +352,9 @@
                        "Include in backups": 9,
                        "Last backup": 10,
                        "Default DispVM": 11,
-<<<<<<< HEAD
-                       "Is DVM Template": 12}
-=======
                        "Is DVM Template": 12,
                        "Virtualization Mode": 13
                       }
->>>>>>> 1cd95fce
 
     def __init__(self, qt_app, qubes_app, dispatcher, parent=None):
         # pylint: disable=unused-argument
