--- conflicted
+++ resolved
@@ -624,13 +624,8 @@
     def run(self):
         try:
             self.vm.run(self.command_to_run)
-<<<<<<< HEAD
         except (ChildProcessError, subprocess.CalledProcessError,
                 exc.QubesException) as ex:
-=======
-        except (ChildProcessError, exc.QubesException,
-                subprocess.CalledProcessError) as ex:
->>>>>>> eda64d80
             self.msg = (self.tr("Error while running command!"), str(ex))
 
 class QubesProxyModel(QSortFilterProxyModel):
