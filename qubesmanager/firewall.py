--- conflicted
+++ resolved
@@ -81,13 +81,8 @@
         self.set_ok_enabled(False)
         self.addressComboBox.setValidator(QIPAddressValidator())
         self.addressComboBox.editTextChanged.connect(self.address_editing_finished)
-<<<<<<< HEAD
-        self.serviceComboBox.setValidator(QRegExpValidator(QRegExp("\*|[a-z][a-z0-9-]+|[0-9]+(-[0-9]+)?", Qt.CaseInsensitive), None))
-
-=======
         self.serviceComboBox.setValidator(QRegExpValidator(QRegExp("[a-z][a-z0-9-]+|[0-9]+(-[0-9]+)?", Qt.CaseInsensitive), None))
         self.serviceComboBox.setEnabled(False)
->>>>>>> 073a3f43
         self.serviceComboBox.setInsertPolicy(QComboBox.InsertAtBottom)
         self.populate_combos()
         self.serviceComboBox.setInsertPolicy(QComboBox.InsertAtTop)
@@ -122,20 +117,6 @@
             ok_button.setEnabled(on)
 
     def on_tcp_radio_toggled(self, checked):
-<<<<<<< HEAD
-        self.tcp_port_lineedit.setEnabled(checked)
-        self.udp_port_lineedit.setEnabled(not checked)
-
-    def on_udp_radio_toggled(self, checked):
-        self.tcp_port_lineedit.setEnabled(not checked)
-        self.udp_port_lineedit.setEnabled(checked)
-
-    def on_any_radio_toggled(self, checked):
-        self.tcp_port_lineedit.setEnabled(not checked)
-        self.udp_port_lineedit.setEnabled(not checked)
-
-
-=======
         if checked:
             self.serviceComboBox.setEnabled(True)
 
@@ -146,7 +127,6 @@
     def on_any_radio_toggled(self, checked):
         if checked:
             self.serviceComboBox.setEnabled(False)
->>>>>>> 073a3f43
 
 
 class QubesFirewallRuleItem(object):
@@ -219,11 +199,8 @@
             self.children.sort(key=attrgetter('address'), reverse = rev)
         if idx==1:
             self.children.sort(key=lambda x: self.get_service_name(attrgetter('portBegin')) if attrgetter('portEnd') == None else attrgetter('portBegin'), reverse = rev)
-<<<<<<< HEAD
-=======
         if idx==2:
             self.children.sort(key=attrgetter('protocol'), reverse = rev)
->>>>>>> 073a3f43
 
 
     def get_service_name(self, port):
