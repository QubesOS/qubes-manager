#!/usr/bin/python2
#
# The Qubes OS Project, http://www.qubes-os.org
#
# Copyright (C) 2011  Marek Marczykowski <marmarek@mimuw.edu.pl>
#
# This program is free software; you can redistribute it and/or
# modify it under the terms of the GNU General Public License
# as published by the Free Software Foundation; either version 2
# of the License, or (at your option) any later version.
#
# This program is distributed in the hope that it will be useful,
# but WITHOUT ANY WARRANTY; without even the implied warranty of
# MERCHANTABILITY or FITNESS FOR A PARTICULAR PURPOSE.  See the
# GNU General Public License for more details.
#
# You should have received a copy of the GNU Lesser General Public License along
# with this program; if not, see <http://www.gnu.org/licenses/>.
#
#

import subprocess
import PyQt5.QtWidgets  # pylint: disable=import-error


# TODO description in tooltip
# TODO icon
# pylint: disable=too-few-public-methods
<<<<<<< HEAD
class AppListWidgetItem(PyQt5.QtWidgets.QListWidgetItem):
    def __init__(self, name, ident, parent=None):
=======
class AppListWidgetItem(PyQt4.QtGui.QListWidgetItem):
    def __init__(self, name, ident, tooltip=None, parent=None):
>>>>>>> 45677072
        super(AppListWidgetItem, self).__init__(name, parent)
        if tooltip:
            self.setToolTip(tooltip)
        self.ident = ident

    @classmethod
    def from_line(cls, line):
        ident, name, comment = line.split('|', maxsplit=3)
        return cls(name=name, ident=ident, tooltip=comment)


class AppmenuSelectManager:
    def __init__(self, vm, apps_multiselect):
        self.vm = vm
        self.app_list = apps_multiselect # this is a multiselect wiget
        self.whitelisted = None
        self.fill_apps_list()

    def fill_apps_list(self):
        self.whitelisted = [line for line in subprocess.check_output(
                ['qvm-appmenus', '--get-whitelist', self.vm.name]
            ).decode().strip().split('\n') if line]

        # Check if appmenu entry is really installed
        # whitelisted = [a for a in whitelisted
        #  if os.path.exists('%s/apps/%s-%s' %
        # (self.vm.dir_path, self.vm.name, a))]

        self.app_list.clear()

        available_appmenus = [AppListWidgetItem.from_line(line)
<<<<<<< HEAD
                              for line in subprocess.check_output(
                ['qvm-appmenus',
                 '--get-available', '--i-understand-format-is-unstable',
                 self.vm.name]).decode().splitlines()]
=======
            for line in subprocess.check_output(
                ['qvm-appmenus', '--get-available',
                 '--i-understand-format-is-unstable', '--file-field',
                 'Comment', self.vm.name]).decode().splitlines()]
>>>>>>> 45677072

        for app in available_appmenus:
            if app.ident in self.whitelisted:
                self.app_list.selected_list.addItem(app)
            else:
                self.app_list.available_list.addItem(app)

        self.app_list.available_list.sortItems()
        self.app_list.selected_list.sortItems()

    def save_appmenu_select_changes(self):
        new_whitelisted = [self.app_list.selected_list.item(i).ident
                           for i in range(self.app_list.selected_list.count())]

        if set(new_whitelisted) == set(self.whitelisted):
            return False

        p = subprocess.Popen([
            'qvm-appmenus', '--set-whitelist', '-', '--update', self.vm.name],
            stdin=subprocess.PIPE)
        p.communicate('\n'.join(new_whitelisted).encode())
        if p.returncode != 0:
            raise RuntimeError('qvm-appmenus --set-whitelist failed')

        return True<|MERGE_RESOLUTION|>--- conflicted
+++ resolved
@@ -26,13 +26,8 @@
 # TODO description in tooltip
 # TODO icon
 # pylint: disable=too-few-public-methods
-<<<<<<< HEAD
 class AppListWidgetItem(PyQt5.QtWidgets.QListWidgetItem):
-    def __init__(self, name, ident, parent=None):
-=======
-class AppListWidgetItem(PyQt4.QtGui.QListWidgetItem):
     def __init__(self, name, ident, tooltip=None, parent=None):
->>>>>>> 45677072
         super(AppListWidgetItem, self).__init__(name, parent)
         if tooltip:
             self.setToolTip(tooltip)
@@ -64,17 +59,10 @@
         self.app_list.clear()
 
         available_appmenus = [AppListWidgetItem.from_line(line)
-<<<<<<< HEAD
-                              for line in subprocess.check_output(
-                ['qvm-appmenus',
-                 '--get-available', '--i-understand-format-is-unstable',
-                 self.vm.name]).decode().splitlines()]
-=======
             for line in subprocess.check_output(
                 ['qvm-appmenus', '--get-available',
                  '--i-understand-format-is-unstable', '--file-field',
                  'Comment', self.vm.name]).decode().splitlines()]
->>>>>>> 45677072
 
         for app in available_appmenus:
             if app.ident in self.whitelisted:
