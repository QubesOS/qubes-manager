#!/usr/bin/python3
# -*- coding: utf8 -*-
#
# The Qubes OS Project, http://www.qubes-os.org
#
# Copyright (C) 2014 Marek Marczykowski-Górecki
#                       <marmarek@invisiblethingslab.com>
#
# This program is free software; you can redistribute it and/or
# modify it under the terms of the GNU General Public License
# as published by the Free Software Foundation; either version 2
# of the License, or (at your option) any later version.
#
# This program is distributed in the hope that it will be useful,
# but WITHOUT ANY WARRANTY; without even the implied warranty of
# MERCHANTABILITY or FITNESS FOR A PARTICULAR PURPOSE.  See the
# GNU General Public License for more details.
#
# You should have received a copy of the GNU Lesser General Public License along
# with this program; if not, see <http://www.gnu.org/licenses/>.
import datetime

from PyQt4 import QtGui  # pylint: disable=import-error
from PyQt4 import QtCore  # pylint: disable=import-error
# pylint: disable=too-few-public-methods

power_order = QtCore.Qt.DescendingOrder
update_order = QtCore.Qt.AscendingOrder


row_height = 30


class VmIconWidget(QtGui.QWidget):
    def __init__(self, icon_path, enabled=True, size_multiplier=0.7,
                 tooltip=None, parent=None, icon_sz=(32, 32)):
        super(VmIconWidget, self).__init__(parent)

        self.label_icon = QtGui.QLabel()
        if icon_path[0] in ':/':
            icon = QtGui.QIcon(icon_path)
        else:
            icon = QtGui.QIcon.fromTheme(icon_path)
        icon_sz = QtCore.QSize(row_height * size_multiplier,
                               row_height * size_multiplier)
        icon_pixmap = icon.pixmap(
            icon_sz,
            QtGui.QIcon.Disabled if not enabled else QtGui.QIcon.Normal)
        self.label_icon.setPixmap(icon_pixmap)
        self.label_icon.setFixedSize(icon_sz)
        if tooltip is not None:
            self.label_icon.setToolTip(tooltip)

        layout = QtGui.QHBoxLayout()
        layout.addWidget(self.label_icon)
        layout.setContentsMargins(0, 0, 0, 0)
        self.setLayout(layout)

    def setToolTip(self, tooltip):  # pylint: disable=invalid-name
        if tooltip is not None:
            self.label_icon.setToolTip(tooltip)
        else:
            self.label_icon.setToolTip('')


class VmTypeWidget(VmIconWidget):
    class VmTypeItem(QtGui.QTableWidgetItem):
        def __init__(self, value, vm):
            super(VmTypeWidget.VmTypeItem, self).__init__()
            self.value = value
            self.qid = vm.qid
            self.name = vm.name

        def set_value(self, value):
            self.value = value

        #pylint: disable=too-many-return-statements
        def __lt__(self, other):
            if self.qid == 0:
                return True
            elif other.qid == 0:
                return False
            elif self.value == other.value:
                return self.name < other.name
            return self.value < other.value

    def __init__(self, vm, parent=None):
        (icon_path, tooltip) = self.get_vm_icon(vm)
        super(VmTypeWidget, self).__init__(
            icon_path, True, 0.8, tooltip, parent)
        self.vm = vm
        self.table_item = self.VmTypeItem(self.value, vm)
        self.value = None

    # TODO: add "provides network" column

    def get_vm_icon(self, vm):
        if vm.klass == 'AdminVM':
            self.value = 0
            icon_name = "dom0"
        elif vm.klass == 'TemplateVM':
            self.value = 3
            icon_name = "templatevm"
        elif vm.klass == 'StandaloneVM':
            self.value = 4
            icon_name = "standalonevm"
        else:
            self.value = 5 + vm.label.index
            icon_name = "appvm"

        return ":/" + icon_name + ".png", vm.klass


class VmLabelWidget(VmIconWidget):
    class VmLabelItem(QtGui.QTableWidgetItem):
        def __init__(self, value, vm):
            super(VmLabelWidget.VmLabelItem, self).__init__()
            self.value = value
            self.qid = vm.qid
            self.name = vm.name

        def set_value(self, value):
            self.value = value

        #pylint: disable=too-many-return-statements
        def __lt__(self, other):
            if self.qid == 0:
                return True
            elif other.qid == 0:
                return False
            elif self.value == other.value:
                return self.name < other.name
            return self.value < other.value

    def __init__(self, vm, parent=None):
        icon_path = self.get_vm_icon_path(vm)
        super(VmLabelWidget, self).__init__(icon_path, True, 0.8, None, parent)
        self.vm = vm
        self.table_item = self.VmLabelItem(self.value, vm)
        self.value = None

    def get_vm_icon_path(self, vm):
        self.value = vm.label.index
        return vm.label.icon


class VmNameItem(QtGui.QTableWidgetItem):
    def __init__(self, vm):
        super(VmNameItem, self).__init__()
        self.setFlags(QtCore.Qt.ItemIsSelectable | QtCore.Qt.ItemIsEnabled)
        self.setText(vm.name)
        self.setTextAlignment(QtCore.Qt.AlignVCenter)
        self.qid = vm.qid

    def __lt__(self, other):
        if self.qid == 0:
            return True
        elif other.qid == 0:
            return False
        else:
            return super(VmNameItem, self).__lt__(other)


class VmStatusIcon(QtGui.QLabel):
    def __init__(self, vm, parent=None):
        super(VmStatusIcon, self).__init__(parent)
        self.vm = vm
        self.set_on_icon()
        self.previous_power_state = self.vm.get_power_state()

    def update(self):
        if self.previous_power_state != self.vm.get_power_state():
            self.set_on_icon()
            self.previous_power_state = self.vm.get_power_state()

    def set_on_icon(self):
        if self.vm.get_power_state() == "Running":
            icon = QtGui.QIcon(":/on.png")
            self.status = 3
        elif self.vm.get_power_state() in ["Paused", "Suspended"]:
            icon = QtGui.QIcon(":/paused.png")
            self.status = 2
        elif self.vm.get_power_state() in ["Transient", "Halting", "Dying"]:
            icon = QtGui.QIcon(":/transient.png")
            self.status = 1
        else:
            icon = QtGui.QIcon(":/off.png")
            self.status = 0

        icon_sz = QtCore.QSize(row_height * 0.5, row_height * 0.5)
        icon_pixmap = icon.pixmap(icon_sz)
        self.setPixmap(icon_pixmap)
        self.setFixedSize(icon_sz)


class VmInfoWidget(QtGui.QWidget):
    class VmInfoItem(QtGui.QTableWidgetItem):
        def __init__(self, on_icon, upd_info_item, vm):
            super(VmInfoWidget.VmInfoItem, self).__init__()
            self.on_icon = on_icon 
            self.upd_info_item = upd_info_item
            self.vm = vm
            self.qid = vm.qid
            self.name = vm.name

        def __lt__(self, other):
            # pylint: disable=too-many-return-statements
            if self.qid == 0:
                return True
            elif other.qid == 0:
                return False

            self_val = self.upd_info_item.value
            other_val = other.upd_info_item.value

            if self.tableWidget().\
                    horizontalHeader().sortIndicatorOrder() == update_order:
                # the result will be sorted by upd, sorting order: Ascending
                self_val += 1 if self.on_icon.status > 0 else 0
                other_val += 1 if other.on_icon.status > 0 else 0
                if self_val == other_val:
                    return self.name < other.name
                return self_val > other_val
            elif self.tableWidget().\
                    horizontalHeader().sortIndicatorOrder() == power_order:
                # the result will be sorted by power state,
                # sorting order: Descending
                if self.on_icon.status == other.on_icon.status:
                    return self.name < other.name
                return self_val > other_val
            else:
                # it would be strange if this happened
                return

    def __init__(self, vm, parent=None):
        super(VmInfoWidget, self).__init__(parent)
        self.vm = vm
        layout = QtGui.QHBoxLayout()

        self.on_icon = VmStatusIcon(vm)
        self.upd_info = VmUpdateInfoWidget(vm, show_text=False)
        self.error_icon = VmIconWidget(":/warning.png")
        self.blk_icon = VmIconWidget(":/mount.png")
        self.rec_icon = VmIconWidget(":/mic.png")

        layout.addWidget(self.on_icon)
        layout.addWidget(self.upd_info)
        layout.addWidget(self.error_icon)
        layout.addItem(QtGui.QSpacerItem(0, 10,
                                         QtGui.QSizePolicy.Expanding,
                                         QtGui.QSizePolicy.Expanding))
        layout.addWidget(self.blk_icon)
        layout.addWidget(self.rec_icon)

        layout.setContentsMargins(5, 0, 5, 0)
        self.setLayout(layout)

        self.rec_icon.setVisible(False)
        self.blk_icon.setVisible(False)
        self.error_icon.setVisible(False)

        self.table_item = self.VmInfoItem(self.on_icon, self.upd_info.table_item, vm)

    def update_vm_state(self):
        self.on_icon.update()
        self.upd_info.update_outdated()


class VmTemplateItem(QtGui.QTableWidgetItem):
    def __init__(self, vm):
        super(VmTemplateItem, self).__init__()
        self.setFlags(QtCore.Qt.ItemIsSelectable | QtCore.Qt.ItemIsEnabled)
        self.vm = vm
        self.qid = vm.qid
        self.name = vm.name
        self.setTextAlignment(QtCore.Qt.AlignVCenter)
        self.update()

    def update(self):
        if getattr(self.vm, 'template', None) is not None:
            self.setText(self.vm.template.name)
        else:
            font = QtGui.QFont()
            font.setStyle(QtGui.QFont.StyleItalic)
            self.setFont(font)
            self.setTextColor(QtGui.QColor("gray"))

            self.setText(self.vm.klass)

    def __lt__(self, other):
        if self.qid == 0:
            return True
        elif other.qid == 0:
            return False
        elif self.text() == other.text():
            return self.name < other.name
        return super(VmTemplateItem, self).__lt__(other)


class VmNetvmItem(QtGui.QTableWidgetItem):
    def __init__(self, vm):
        super(VmNetvmItem, self).__init__()
        self.setFlags(QtCore.Qt.ItemIsSelectable | QtCore.Qt.ItemIsEnabled)
        self.vm = vm
        self.qid = vm.qid
        self.name = vm.name
        self.setTextAlignment(QtCore.Qt.AlignVCenter)
        self.update()

    def update(self):
        if getattr(self.vm, 'netvm', None) is None:
            self.setText("n/a")
        else:
            self.setText(self.vm.netvm.name)

    def __lt__(self, other):
            if self.qid == 0:
                return True
            elif other.qid == 0:
                return False
            elif self.text() == other.text():
                return self.name < other.name
            return super(VmNetvmItem, self).__lt__(other)


class VmInternalItem(QtGui.QTableWidgetItem):
    def __init__(self, vm):
        super(VmInternalItem, self).__init__()
        self.setFlags(QtCore.Qt.ItemIsSelectable | QtCore.Qt.ItemIsEnabled)

        self.vm = vm
        self.qid = vm.qid
        self.update()

    def update(self):
        self.internal = self.vm.features.get('internal', False)
        self.setText("Yes" if self.internal else "")


    def __lt__(self, other):
<<<<<<< HEAD
        if self.qid == 0:
            return True
        elif other.qid == 0:
=======
        try:
            if self.vm.qid == 0:
                return True
            elif other.vm.qid == 0:
                return False
            elif self.internal == other.internal:
                return self.vm.name < other.vm.name
            return super(VmInternalItem, self).__lt__(other)
        except exc.QubesPropertyAccessError:
>>>>>>> b0e275bb
            return False
        return super(VmInternalItem, self).__lt__(other)


# features man qvm-features
class VmUpdateInfoWidget(QtGui.QWidget):
    class VmUpdateInfoItem(QtGui.QTableWidgetItem):
        def __init__(self, value, vm):
            super(VmUpdateInfoWidget.VmUpdateInfoItem, self).__init__()
            self.value = 0
            self.vm = vm
            self.qid = vm.qid
            self.name = vm.name
            self.set_value(value)

        def set_value(self, value):
            if value in ("outdated", "to-be-outdated"):
                self.value = 30
            elif value == "update":
                self.value = 20
            else:
                self.value = 0

        def __lt__(self, other):
            if self.qid == 0:
                return True
            elif other.qid == 0:
                return False
            elif self.value == other.value:
                return self.name < other.name
            return self.value < other.value

    def __init__(self, vm, show_text=True, parent=None):
        super(VmUpdateInfoWidget, self).__init__(parent)
        layout = QtGui.QHBoxLayout()
        self.show_text = show_text
        if self.show_text:
            self.label = QtGui.QLabel("")
            layout.addWidget(self.label, alignment=QtCore.Qt.AlignCenter)
        else:
            self.icon = QtGui.QLabel("")
            layout.addWidget(self.icon, alignment=QtCore.Qt.AlignCenter)
        self.setLayout(layout)

        self.vm = vm

        self.previous_outdated_state = None
        self.previous_update_recommended = None
        self.value = None
        self.table_item = VmUpdateInfoWidget.VmUpdateInfoItem(self.value, vm)
        self.update_outdated()

    def update_outdated(self):
        outdated_state = False

        if self.vm.is_running():
            if hasattr(self.vm, 'template') and self.vm.template.is_running():
                outdated_state = "to-be-outdated"

            if not outdated_state:
                for vol in self.vm.volumes.values():
                    if vol.is_outdated():
                        outdated_state = "outdated"
                        break

        if self.vm.klass in {'TemplateVM', 'StandaloneVM'} and \
                self.vm.features.get('updates-available', False):
            outdated_state = 'update'

        self.update_status_widget(outdated_state)

    def update_status_widget(self, state):
        if state == self.previous_outdated_state:
            return

        self.previous_outdated_state = state
        self.value = state
        self.table_item.set_value(state)
        if state == "update":
            label_text = "<font color=\"#CCCC00\">Check updates</font>"
            icon_path = ":/update-recommended.png"
            tooltip_text = self.tr("Updates pending!")
        elif state == "outdated":
            label_text = "<font color=\"red\">Qube outdated</font>"
            icon_path = ":/outdated.png"
            tooltip_text = self.tr(
                "The qube must be restarted for its filesystem to reflect the "
                "template's recent committed changes.")
        elif state == "to-be-outdated":
            label_text = "<font color=\"#800000\">Template running</font>"
            icon_path = ":/to-be-outdated.png"
            tooltip_text = self.tr(
                "The Template must be stopped before changes from its "
                "current session can be picked up by this qube.")
        else:
            icon_path = None

        if hasattr(self, 'icon'):
            self.icon.setVisible(False)
            self.layout().removeWidget(self.icon)
            del self.icon

        if self.show_text:
            self.label.setText(label_text)
        else:
            if icon_path is not None:
                self.icon = VmIconWidget(icon_path, True, 0.7)
                self.icon.setToolTip(tooltip_text)
                self.layout().addWidget(self.icon,\
                        alignment=QtCore.Qt.AlignCenter)
                self.icon.setVisible(True)

class VmSizeOnDiskItem(QtGui.QTableWidgetItem):
    def __init__(self, vm):
        super(VmSizeOnDiskItem, self).__init__()
        self.setFlags(QtCore.Qt.ItemIsSelectable | QtCore.Qt.ItemIsEnabled)

        self.vm = vm
        self.qid = vm.qid
        self.name = vm.name
        self.value = 0
        self.update()
        self.setTextAlignment(QtCore.Qt.AlignVCenter)

    def update(self):
        if self.vm.qid == 0:
            self.setText("n/a")
        else:
            self.value = 10
            self.value = round(self.vm.get_disk_utilization()/(1024*1024), 2)
            self.setText(str(self.value) + " MiB")

    def __lt__(self, other):
        if self.qid == 0:
            return True
        elif other.qid == 0:
            return False
        elif self.value == other.value:
            return self.name < other.name
        return self.value < other.value


class VmIPItem(QtGui.QTableWidgetItem):
    def __init__(self, vm):
        super(VmIPItem, self).__init__()
        self.setFlags(QtCore.Qt.ItemIsSelectable | QtCore.Qt.ItemIsEnabled)

        self.vm = vm
        self.qid = vm.qid
        self.update()

    def update(self):
        self.ip = getattr(self.vm, 'ip', None)
        self.setText(self.ip if self.ip is not None else 'n/a')

    def __lt__(self, other):
<<<<<<< HEAD
        if self.qid == 0:
            return True
        elif other.qid == 0:
=======
        try:
            if self.vm.qid == 0:
                return True
            elif other.vm.qid == 0:
                return False
            elif self.ip == other.ip:
                return self.vm.name < other.vm.name
            return super(VmIPItem, self).__lt__(other)
        except exc.QubesPropertyAccessError:
>>>>>>> b0e275bb
            return False
        return super(VmIPItem, self).__lt__(other)


class VmIncludeInBackupsItem(QtGui.QTableWidgetItem):
    def __init__(self, vm):
        super(VmIncludeInBackupsItem, self).__init__()
        self.setFlags(QtCore.Qt.ItemIsSelectable | QtCore.Qt.ItemIsEnabled)

        self.vm = vm
        self.name = vm.name
        self.qid = vm.qid
        self.update()

    def update(self):
        if getattr(self.vm, 'include_in_backups', None):
            self.setText("Yes")
            self.include_in_backups = True
        else:
            self.setText("")
            self.include_in_backups = False

    def __lt__(self, other):
        if self.qid == 0:
            return True
        elif other.qid == 0:
            return False
        elif self.include_in_backups == other.include_in_backups:
            return self.name < other.name
        return self.include_in_backups < other.include_in_backups


class VmLastBackupItem(QtGui.QTableWidgetItem):
    def __init__(self, vm):
        super(VmLastBackupItem, self).__init__()
        self.setFlags(QtCore.Qt.ItemIsSelectable | QtCore.Qt.ItemIsEnabled)

        self.vm = vm
        self.qid = vm.qid
        self.name = vm.name
        self.update()

    def update(self):
        self.backup_timestamp = getattr(self.vm, 'backup_timestamp', None)

        if self.backup_timestamp:
            self.setText(
                str(datetime.datetime.fromtimestamp(self.backup_timestamp)))
        else:
            self.setText("")

    #pylint: disable=too-many-return-statements
    def __lt__(self, other):
        if self.qid == 0:
            return True
        elif other.qid == 0:
            return False
        elif self.backup_timestamp == other.backup_timestamp:
            return self.name < other.name
        elif not self.backup_timestamp:
            return False
        elif not other.backup_timestamp:
            return True
        return self.backup_timestamp < other.backup_timestamp<|MERGE_RESOLUTION|>--- conflicted
+++ resolved
@@ -330,30 +330,20 @@
 
         self.vm = vm
         self.qid = vm.qid
+        self.name = vm.name
         self.update()
 
     def update(self):
         self.internal = self.vm.features.get('internal', False)
         self.setText("Yes" if self.internal else "")
 
-
-    def __lt__(self, other):
-<<<<<<< HEAD
-        if self.qid == 0:
-            return True
-        elif other.qid == 0:
-=======
-        try:
-            if self.vm.qid == 0:
-                return True
-            elif other.vm.qid == 0:
-                return False
-            elif self.internal == other.internal:
-                return self.vm.name < other.vm.name
-            return super(VmInternalItem, self).__lt__(other)
-        except exc.QubesPropertyAccessError:
->>>>>>> b0e275bb
-            return False
+    def __lt__(self, other):
+        if self.qid == 0:
+            return True
+        elif other.qid == 0:
+            return False
+        elif self.internal == other.internal:
+            return self.name < other.name
         return super(VmInternalItem, self).__lt__(other)
 
 
@@ -502,6 +492,7 @@
 
         self.vm = vm
         self.qid = vm.qid
+        self.name = vm.name
         self.update()
 
     def update(self):
@@ -509,22 +500,12 @@
         self.setText(self.ip if self.ip is not None else 'n/a')
 
     def __lt__(self, other):
-<<<<<<< HEAD
-        if self.qid == 0:
-            return True
-        elif other.qid == 0:
-=======
-        try:
-            if self.vm.qid == 0:
-                return True
-            elif other.vm.qid == 0:
-                return False
-            elif self.ip == other.ip:
-                return self.vm.name < other.vm.name
-            return super(VmIPItem, self).__lt__(other)
-        except exc.QubesPropertyAccessError:
->>>>>>> b0e275bb
-            return False
+        if self.qid == 0:
+            return True
+        elif other.qid == 0:
+            return False
+        elif self.ip == other.ip:
+            return self.name < other.name
         return super(VmIPItem, self).__lt__(other)
 
 
