#
# The Qubes OS Project, https://www.qubes-os.org
#
# Copyright (C) 2012  Agnieszka Kostrzewa <agnieszka.kostrzewa@gmail.com>
# Copyright (C) 2012  Marek Marczykowski-Górecki
#                       <marmarek@invisiblethingslab.com>
# Copyright (C) 2017  Wojtek Porczyk <woju@invisiblethingslab.com>
#
# This program is free software: you can redistribute it and/or modify
# it under the terms of the GNU General Public License as published by
# the Free Software Foundation, either version 2 of the License, or
# (at your option) any later version.
#
# This program is distributed in the hope that it will be useful,
# but WITHOUT ANY WARRANTY; without even the implied warranty of
# MERCHANTABILITY or FITNESS FOR A PARTICULAR PURPOSE.  See the
# GNU General Public License for more details.
#
# You should have received a copy of the GNU General Public License
# along with this program.  If not, see <http://www.gnu.org/licenses/>.
#
import itertools
import os
import re
import qubesadmin

from PyQt5.QtGui import QIcon  # pylint: disable=import-error


def _filter_internal(vm):
    return (not vm.klass == 'AdminVM'
            and not vm.features.get('internal', False))


def prepare_choice(widget, holder, propname, choice, default,
                   filter_function=None, *,
                   icon_getter=None, allow_internal=None, allow_default=False,
                   allow_none=False, transform=None):

    # for newly created vms, set propname to None

    debug(
        'prepare_choice(widget={widget!r}, '
        'holder={holder!r}, '
        'propname={propname!r}, '
        'choice={choice!r}, '
        'default={default!r}, '
        'filter_function={filter_function!r}, '
        'icon_getter={icon_getter!r}, '
        'allow_internal={allow_internal!r}, '
        'allow_default={allow_default!r}, '
        'allow_none={allow_none!r})'.format(**locals()))

    if propname is not None and allow_default:
        default = holder.property_get_default(propname)

    if allow_internal is None:
        allow_internal = propname is None or not propname.endswith('vm')

    if propname is not None:
        if holder.property_is_default(propname):
            oldvalue = qubesadmin.DEFAULT
        else:
            oldvalue = getattr(holder, propname)
            if oldvalue == '':
                oldvalue = None
            if transform is not None and oldvalue is not None:
                oldvalue = transform(oldvalue)
    else:
        oldvalue = object()  # won't match for identity
    idx = 0

    choice_list = list(choice)[:]
    if not allow_internal:
        choice_list = filter(_filter_internal, choice_list)
    if filter_function is not None:
        choice_list = filter(filter_function, choice_list)
    choice_list = list(choice_list)

    if allow_default:
        choice_list.insert(0, qubesadmin.DEFAULT)
    if allow_none:
        choice_list.append(None)

    for i, item in enumerate(choice_list):
        debug('i={} item={}'.format(i, item))
        # 0: default (unset)
        if item is qubesadmin.DEFAULT:
            default_string = str(default) if default is not None else 'none'
            if transform is not None:
                default_string = transform(default_string)
            text = 'default ({})'.format(default_string)
        # N+1: explicit None
        elif item is None:
            text = '(none)'
        # 1..N: choices
        else:
            text = str(item)
            if transform is not None:
                text = transform(text)

        if item == oldvalue:
            text += ' (current)'
            idx = i

        widget.insertItem(i, text)

        if icon_getter is not None:
            icon = icon_getter(item)
            if icon is not None:
                widget.setItemIcon(i, icon)

    widget.setCurrentIndex(idx)

    return choice_list, idx


<<<<<<< HEAD
class KernelVersion:  # pylint: disable=too-few-public-methods
    # Cannot use distutils.version.LooseVersion, because it fails at handling
    # versions that have no numbers in them
    def __init__(self, string):
        self.string = string
        self.groups = re.compile(r'(\d+)').split(self.string)

    def __lt__(self, other):
        for (self_content, other_content) in itertools.zip_longest(
                self.groups, other.groups):
            if self_content == other_content:
                continue
            if self_content.isdigit() and other_content.isdigit():
                return int(self_content) < int(other_content)
            return self_content < other_content


def prepare_kernel_choice(widget, holder, propname, default, *args, **kwargs):
    # TODO get from storage API (pool 'linux-kernel') (suggested by @marmarta)
    kernels = sorted(os.listdir('/var/lib/qubes/vm-kernels'),
                     key=KernelVersion)
    return prepare_choice(
        widget, holder, propname, kernels, default, *args, **kwargs)
=======
def prepare_kernel_choice(widget, holder, propname, default, *args, **kwargs):
    # TODO get from storage API (pool 'linux-kernel') (suggested by @marmarta)
    return prepare_choice(widget, holder, propname,
                          os.listdir('/var/lib/qubes/vm-kernels'),
                          default, *args, **kwargs)

>>>>>>> e79724f9

def prepare_label_choice(widget, holder, propname, default, *args, **kwargs):
    try:
        app = holder.app
    except AttributeError:
        app = holder

    return prepare_choice(widget, holder, propname,
                          sorted(app.labels.values(), key=lambda l: l.index),
                          default, *args,
                          icon_getter=(lambda label:
                                       QIcon.fromTheme(label.icon)),
                          **kwargs)


def prepare_vm_choice(widget, holder, propname, default, *args, **kwargs):
    try:
        app = holder.app
    except AttributeError:
        app = holder

    return prepare_choice(widget, holder, propname, app.domains, default,
                          *args, **kwargs)


def is_debug():
    return os.getenv('QUBES_MANAGER_DEBUG', '') not in ('', '0')


def debug(*args, **kwargs):
    if not is_debug():
        return
    print(*args, **kwargs)


def get_path_from_vm(vm, service_name):
    """
    Displays a file/directory selection window for the given VM.

    :param vm: vm from which to select path
    :param service_name: qubes.SelectFile or qubes.SelectDirectory
    :return: path to file, checked for validity
    """

    path_re = re.compile(r"[a-zA-Z0-9/:.,_+=() -]*")
    path_max_len = 512

    if not vm:
        return None
    stdout, _stderr = vm.run_service_for_stdio(service_name)

    stdout = stdout.strip()

    untrusted_path = stdout.decode(encoding='ascii')[:path_max_len]

    if not untrusted_path:
        return None
    if path_re.fullmatch(untrusted_path):
        assert '../' not in untrusted_path
        assert '\0' not in untrusted_path
        return untrusted_path.strip()
    raise ValueError('Unexpected characters in path.')


def format_dependencies_list(dependencies):
    """Given a list of tuples representing properties, formats them in
    a readable list."""

    list_text = ""
    for (holder, prop) in dependencies:
        if holder is None:
            list_text += "- Global property <b>{}</b> <br>".format(prop)
        else:
            list_text += "- <b>{}</b> for qube <b>{}</b> <br>".format(
                prop, holder.name)

    return list_text<|MERGE_RESOLUTION|>--- conflicted
+++ resolved
@@ -115,7 +115,6 @@
     return choice_list, idx
 
 
-<<<<<<< HEAD
 class KernelVersion:  # pylint: disable=too-few-public-methods
     # Cannot use distutils.version.LooseVersion, because it fails at handling
     # versions that have no numbers in them
@@ -139,14 +138,6 @@
                      key=KernelVersion)
     return prepare_choice(
         widget, holder, propname, kernels, default, *args, **kwargs)
-=======
-def prepare_kernel_choice(widget, holder, propname, default, *args, **kwargs):
-    # TODO get from storage API (pool 'linux-kernel') (suggested by @marmarta)
-    return prepare_choice(widget, holder, propname,
-                          os.listdir('/var/lib/qubes/vm-kernels'),
-                          default, *args, **kwargs)
-
->>>>>>> e79724f9
 
 def prepare_label_choice(widget, holder, propname, default, *args, **kwargs):
     try:
