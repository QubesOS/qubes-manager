--- conflicted
+++ resolved
@@ -768,12 +768,8 @@
             self.dev_list.setEnabled(True)
             self.turn_off_vm_to_modify_devs.setVisible(False)
 
-<<<<<<< HEAD
         self.update_pvh_dont_support_devs()
 
-
-=======
->>>>>>> b158aecc
     def __apply_devices_tab__(self):
         msg = []
 
@@ -850,7 +846,6 @@
                 self.dmm_warning_adv.hide()
                 self.dmm_warning_dev.hide()
 
-<<<<<<< HEAD
         self.update_virt_mode_list()
 
     def update_pvh_dont_support_devs(self):
@@ -860,7 +855,7 @@
         else:
             self.dev_list.setEnabled(True)
             self.pvh_dont_support_devs.setVisible(False)
-=======
+
     def define_strict_reset_devices(self):
         for assignment in self.vm.devices['pci'].assignments():
             if assignment.options.get('no-strict-reset', False):
@@ -872,7 +867,6 @@
         device_list_window = device_list.PCIDeviceListWindow(
             self.vm, self.qapp, self.dev_list, self.new_strict_reset_list, self)
         device_list_window.exec()
->>>>>>> b158aecc
 
     ######## applications tab
 
