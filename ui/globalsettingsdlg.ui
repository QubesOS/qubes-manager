<?xml version="1.0" encoding="UTF-8"?>
<ui version="4.0">
 <class>GlobalSettings</class>
 <widget class="QDialog" name="GlobalSettings">
  <property name="geometry">
   <rect>
    <x>0</x>
    <y>0</y>
    <width>1032</width>
    <height>647</height>
   </rect>
  </property>
  <property name="minimumSize">
   <size>
    <width>1024</width>
    <height>600</height>
   </size>
  </property>
  <property name="windowTitle">
   <string>Qubes Global Settings</string>
  </property>
  <layout class="QGridLayout" name="gridLayout">
   <property name="leftMargin">
    <number>0</number>
   </property>
   <property name="topMargin">
    <number>0</number>
   </property>
   <property name="rightMargin">
    <number>0</number>
   </property>
   <item row="10" column="1">
    <widget class="QDialogButtonBox" name="buttonBox">
     <property name="sizePolicy">
      <sizepolicy hsizetype="MinimumExpanding" vsizetype="Fixed">
       <horstretch>0</horstretch>
       <verstretch>0</verstretch>
      </sizepolicy>
     </property>
     <property name="orientation">
      <enum>Qt::Horizontal</enum>
     </property>
     <property name="standardButtons">
      <set>QDialogButtonBox::Cancel|QDialogButtonBox::Ok</set>
     </property>
<<<<<<< HEAD
     <property name="centerButtons">
      <bool>false</bool>
     </property>
=======
     <layout class="QGridLayout" name="gridLayout_2">
      <item row="2" column="0">
       <widget class="QLabel" name="label_6">
        <property name="enabled">
         <bool>true</bool>
        </property>
        <property name="text">
         <string>Minimum qube memory:</string>
        </property>
       </widget>
      </item>
      <item row="2" column="1">
       <widget class="QSpinBox" name="min_vm_mem">
        <property name="enabled">
         <bool>true</bool>
        </property>
        <property name="suffix">
         <string> MiB</string>
        </property>
        <property name="maximum">
         <number>999999999</number>
        </property>
        <property name="singleStep">
         <number>50</number>
        </property>
       </widget>
      </item>
      <item row="3" column="1">
       <widget class="QSpinBox" name="dom0_mem_boost">
        <property name="enabled">
         <bool>true</bool>
        </property>
        <property name="toolTip">
         <string>Additional memory allocated to dom0 by Qubes Memory Balancer</string>
        </property>
        <property name="suffix">
         <string> MiB</string>
        </property>
        <property name="maximum">
         <number>999999999</number>
        </property>
        <property name="singleStep">
         <number>50</number>
        </property>
       </widget>
      </item>
      <item row="3" column="0">
       <widget class="QLabel" name="label_7">
        <property name="enabled">
         <bool>true</bool>
        </property>
        <property name="toolTip">
         <string>Additional memory allocated to dom0 by Qubes Memory Balancer</string>
        </property>
        <property name="text">
         <string>Additional dom0 memory:</string>
        </property>
       </widget>
      </item>
      <item row="1" column="0" colspan="2">
       <widget class="QLabel" name="label_9">
        <property name="text">
         <string>Memory balancing is used for dom0 and all qubes that have memory balancing enabled (by default all qubes, except for those with PCI devices connected, such as sys-net and sys-usb).</string>
        </property>
        <property name="wordWrap">
         <bool>true</bool>
        </property>
       </widget>
      </item>
     </layout>
    </widget>
   </item>
   <item row="3" column="0" colspan="2">
    <widget class="QGroupBox" name="groupBox_4">
     <property name="title">
      <string>Updates</string>
     </property>
     <layout class="QGridLayout" name="gridLayout_3">
      <item row="0" column="2">
       <widget class="QCheckBox" name="updates_vm">
        <property name="toolTip">
         <string>Default value for new qubes. To change it for existing qubes, use the buttons below.</string>
        </property>
        <property name="text">
         <string>Check for qube updates by default</string>
        </property>
       </widget>
      </item>
      <item row="2" column="1">
       <widget class="QComboBox" name="itl_tmpl_updates_repo">
        <item>
         <property name="text">
          <string>Official template updates</string>
         </property>
        </item>
        <item>
         <property name="text">
          <string>Official template updates (testing)</string>
         </property>
        </item>
       </widget>
      </item>
      <item row="1" column="1">
       <widget class="QComboBox" name="dom0_updates_repo">
        <item>
         <property name="text">
          <string>Stable updates</string>
         </property>
        </item>
        <item>
         <property name="text">
          <string>Testing updates (security only)</string>
         </property>
        </item>
        <item>
         <property name="text">
          <string>Testing updates</string>
         </property>
        </item>
        <item>
         <property name="text">
          <string>Unstable updates</string>
         </property>
        </item>
       </widget>
      </item>
      <item row="1" column="2">
       <widget class="QPushButton" name="disable_updates_all">
        <property name="text">
         <string>Disable update checking for all qubes</string>
        </property>
       </widget>
      </item>
      <item row="3" column="1">
       <widget class="QComboBox" name="comm_tmpl_updates_repo">
        <item>
         <property name="text">
          <string>(Community templates disabled)</string>
         </property>
        </item>
        <item>
         <property name="text">
          <string>Community template updates</string>
         </property>
        </item>
        <item>
         <property name="text">
          <string>Community template updates (testing)</string>
         </property>
        </item>
       </widget>
      </item>
      <item row="2" column="2">
       <widget class="QPushButton" name="enable_updates_all">
        <property name="text">
         <string>Enable update checking for all qubes</string>
        </property>
       </widget>
      </item>
      <item row="1" column="0">
       <widget class="QLabel" name="label_10">
        <property name="sizePolicy">
         <sizepolicy hsizetype="Maximum" vsizetype="Preferred">
          <horstretch>0</horstretch>
          <verstretch>0</verstretch>
         </sizepolicy>
        </property>
        <property name="text">
         <string>Dom0 updates:</string>
        </property>
       </widget>
      </item>
      <item row="2" column="0">
       <widget class="QLabel" name="label_11">
        <property name="sizePolicy">
         <sizepolicy hsizetype="Maximum" vsizetype="Preferred">
          <horstretch>0</horstretch>
          <verstretch>0</verstretch>
         </sizepolicy>
        </property>
        <property name="text">
         <string>Templates:</string>
        </property>
       </widget>
      </item>
      <item row="3" column="0">
       <widget class="QLabel" name="label_12">
        <property name="sizePolicy">
         <sizepolicy hsizetype="Maximum" vsizetype="Preferred">
          <horstretch>0</horstretch>
          <verstretch>0</verstretch>
         </sizepolicy>
        </property>
        <property name="text">
         <string>Additional templates:</string>
        </property>
       </widget>
      </item>
      <item row="0" column="0" colspan="2">
       <widget class="QCheckBox" name="updates_dom0">
        <property name="sizePolicy">
         <sizepolicy hsizetype="Maximum" vsizetype="Fixed">
          <horstretch>1</horstretch>
          <verstretch>0</verstretch>
         </sizepolicy>
        </property>
        <property name="text">
         <string>Check for dom0 updates</string>
        </property>
        <property name="tristate">
         <bool>false</bool>
        </property>
       </widget>
      </item>
     </layout>
>>>>>>> cf2699a7
    </widget>
   </item>
   <item row="0" column="0" colspan="4">
    <widget class="QScrollArea" name="scrollArea">
     <property name="frameShape">
      <enum>QFrame::Box</enum>
     </property>
     <property name="frameShadow">
      <enum>QFrame::Plain</enum>
     </property>
     <property name="lineWidth">
      <number>1</number>
     </property>
     <property name="midLineWidth">
      <number>0</number>
     </property>
<<<<<<< HEAD
     <property name="horizontalScrollBarPolicy">
      <enum>Qt::ScrollBarAsNeeded</enum>
     </property>
     <property name="sizeAdjustPolicy">
      <enum>QAbstractScrollArea::AdjustToContentsOnFirstShow</enum>
     </property>
     <property name="widgetResizable">
=======
     <layout class="QFormLayout" name="formLayout">
      <item row="0" column="0">
       <widget class="QLabel" name="label">
        <property name="sizePolicy">
         <sizepolicy hsizetype="Preferred" vsizetype="Preferred">
          <horstretch>0</horstretch>
          <verstretch>0</verstretch>
         </sizepolicy>
        </property>
        <property name="text">
         <string>Dom0 update qube:</string>
        </property>
       </widget>
      </item>
      <item row="0" column="1">
       <widget class="QComboBox" name="update_vm_combo">
        <property name="toolTip">
         <string>This update qube is only for dom0. For other qubes, see: /etc/qubes-rpc/policy/qubes.UpdatesProxy</string>
        </property>
       </widget>
      </item>
      <item row="1" column="0">
       <widget class="QLabel" name="label_2">
        <property name="text">
         <string>Clock qube:</string>
        </property>
       </widget>
      </item>
      <item row="1" column="1">
       <widget class="QComboBox" name="clock_vm_combo"/>
      </item>
      <item row="2" column="0">
       <widget class="QLabel" name="label_3">
        <property name="text">
         <string>Default net qube:</string>
        </property>
       </widget>
      </item>
      <item row="2" column="1">
       <widget class="QComboBox" name="default_netvm_combo"/>
      </item>
      <item row="3" column="0">
       <widget class="QLabel" name="label_4">
        <property name="sizePolicy">
         <sizepolicy hsizetype="Maximum" vsizetype="Preferred">
          <horstretch>0</horstretch>
          <verstretch>0</verstretch>
         </sizepolicy>
        </property>
        <property name="text">
         <string>Default template:</string>
        </property>
       </widget>
      </item>
      <item row="3" column="1">
       <widget class="QComboBox" name="default_template_combo"/>
      </item>
      <item row="4" column="0">
       <widget class="QLabel" name="label_8">
        <property name="text">
         <string>Default disposable template:</string>
        </property>
       </widget>
      </item>
      <item row="4" column="1">
       <widget class="QComboBox" name="default_dispvm_combo"/>
      </item>
     </layout>
    </widget>
   </item>
   <item row="1" column="1">
    <widget class="QGroupBox" name="groupBox_6">
     <property name="title">
      <string>Clipboard defaults</string>
     </property>
     <layout class="QGridLayout" name="gridLayout_5">
      <item row="0" column="0">
       <widget class="QLabel" name="label_14">
        <property name="text">
         <string>Keyboard shortcuts:</string>
        </property>
       </widget>
      </item>
      <item row="1" column="0">
       <widget class="QLabel" name="label_13">
        <property name="text">
         <string>Global clipboard copy:</string>
        </property>
       </widget>
      </item>
      <item row="1" column="1">
       <widget class="QComboBox" name="securecopy"/>
      </item>
      <item row="2" column="0">
       <widget class="QLabel" name="label_15">
        <property name="text">
         <string>Global clipboard paste:</string>
        </property>
       </widget>
      </item>
      <item row="2" column="1">
       <widget class="QComboBox" name="securepaste"/>
      </item>
     </layout>
    </widget>
   </item>
   <item row="2" column="0" colspan="2">
    <widget class="QGroupBox" name="groupBox_2">
     <property name="enabled">
>>>>>>> cf2699a7
      <bool>true</bool>
     </property>
     <property name="alignment">
      <set>Qt::AlignLeading|Qt::AlignLeft|Qt::AlignVCenter</set>
     </property>
     <widget class="QWidget" name="scrollAreaWidgetContents_2">
      <property name="geometry">
       <rect>
        <x>0</x>
        <y>0</y>
        <width>1019</width>
        <height>704</height>
       </rect>
      </property>
      <layout class="QGridLayout" name="gridLayout_2">
       <property name="leftMargin">
        <number>30</number>
       </property>
       <property name="topMargin">
        <number>20</number>
       </property>
       <property name="rightMargin">
        <number>30</number>
       </property>
       <property name="bottomMargin">
        <number>20</number>
       </property>
       <property name="spacing">
        <number>20</number>
       </property>
       <item row="2" column="0">
        <layout class="QGridLayout" name="layout_title">
         <item row="0" column="0" rowspan="2">
          <widget class="QLabel" name="logo_label">
           <property name="sizePolicy">
            <sizepolicy hsizetype="Preferred" vsizetype="MinimumExpanding">
             <horstretch>0</horstretch>
             <verstretch>0</verstretch>
            </sizepolicy>
           </property>
           <property name="text">
            <string/>
           </property>
          </widget>
         </item>
         <item row="0" column="1" rowspan="2">
          <widget class="QLabel" name="label_release">
           <property name="sizePolicy">
            <sizepolicy hsizetype="MinimumExpanding" vsizetype="Preferred">
             <horstretch>0</horstretch>
             <verstretch>0</verstretch>
            </sizepolicy>
           </property>
           <property name="text">
            <string>&lt;html&gt;&lt;head/&gt;&lt;body&gt;&lt;p&gt;&lt;span style=&quot; font-family:'Montserrat'; font-size:24pt; font-weight:200;&quot;&gt;Qubes OS 4.1&lt;/span&gt;&lt;/p&gt;&lt;p&gt;&lt;span style=&quot; font-weight:600;&quot;/&gt;&lt;a href=&quot;release&quot;&gt;&lt;span style=&quot; font-weight:600; text-decoration: underline; color:#0000ff;&quot;&gt;Release Notes&lt;/span&gt;&lt;/a&gt;&lt;span style=&quot; font-weight:600;&quot;&gt; · &lt;/span&gt;&lt;a href=&quot;version&quot;&gt;&lt;span style=&quot; font-weight:600; text-decoration: underline; color:#0000ff;&quot;&gt;Version Information&lt;/span&gt;&lt;/a&gt;&lt;/p&gt;&lt;/body&gt;&lt;/html&gt;</string>
           </property>
           <property name="alignment">
            <set>Qt::AlignLeading|Qt::AlignLeft|Qt::AlignVCenter</set>
           </property>
          </widget>
         </item>
        </layout>
       </item>
       <item row="4" column="0" colspan="2">
        <widget class="Line" name="line_2">
         <property name="frameShadow">
          <enum>QFrame::Raised</enum>
         </property>
         <property name="lineWidth">
          <number>1</number>
         </property>
         <property name="orientation">
          <enum>Qt::Horizontal</enum>
         </property>
        </widget>
       </item>
       <item row="9" column="0" colspan="2">
        <widget class="Line" name="line_3">
         <property name="frameShadow">
          <enum>QFrame::Plain</enum>
         </property>
         <property name="lineWidth">
          <number>2</number>
         </property>
         <property name="orientation">
          <enum>Qt::Horizontal</enum>
         </property>
        </widget>
       </item>
       <item row="6" column="0" colspan="2">
        <widget class="Line" name="line">
         <property name="frameShadow">
          <enum>QFrame::Plain</enum>
         </property>
         <property name="lineWidth">
          <number>2</number>
         </property>
         <property name="orientation">
          <enum>Qt::Horizontal</enum>
         </property>
        </widget>
       </item>
       <item row="10" column="0">
        <layout class="QVBoxLayout" name="layout_updater">
         <property name="spacing">
          <number>6</number>
         </property>
         <item>
          <widget class="QLabel" name="label_2">
           <property name="font">
            <font>
             <pointsize>20</pointsize>
             <weight>37</weight>
             <bold>false</bold>
            </font>
           </property>
           <property name="styleSheet">
            <string notr="true">font-weight: 300</string>
           </property>
           <property name="text">
            <string>Updater checks</string>
           </property>
          </widget>
         </item>
         <item>
          <widget class="QLabel" name="label_30">
           <property name="font">
            <font>
             <pointsize>10</pointsize>
            </font>
           </property>
           <property name="text">
            <string>Select which updates the Qubes Updater automatically checks for.</string>
           </property>
           <property name="alignment">
            <set>Qt::AlignLeading|Qt::AlignLeft|Qt::AlignTop</set>
           </property>
          </widget>
         </item>
         <item>
          <widget class="QCheckBox" name="updates_dom0">
           <property name="text">
            <string>check for dom0 updates</string>
           </property>
          </widget>
         </item>
         <item>
          <widget class="QCheckBox" name="updates_vm">
           <property name="text">
            <string>check for qubes updates (as default for new qubes)</string>
           </property>
          </widget>
         </item>
         <item>
          <widget class="QLabel" name="label_29">
           <property name="text">
            <string>Disable or enable updater checks for individual qubes on this machine:</string>
           </property>
           <property name="wordWrap">
            <bool>true</bool>
           </property>
          </widget>
         </item>
         <item>
          <layout class="QHBoxLayout" name="horizontalLayout_2">
           <item>
            <widget class="QPushButton" name="enable_updates_all">
             <property name="sizePolicy">
              <sizepolicy hsizetype="Maximum" vsizetype="Fixed">
               <horstretch>0</horstretch>
               <verstretch>0</verstretch>
              </sizepolicy>
             </property>
             <property name="font">
              <font>
               <weight>75</weight>
               <bold>true</bold>
              </font>
             </property>
             <property name="text">
              <string>Enable All</string>
             </property>
            </widget>
           </item>
           <item>
            <widget class="QPushButton" name="disable_updates_all">
             <property name="sizePolicy">
              <sizepolicy hsizetype="Maximum" vsizetype="Fixed">
               <horstretch>0</horstretch>
               <verstretch>0</verstretch>
              </sizepolicy>
             </property>
             <property name="font">
              <font>
               <weight>75</weight>
               <bold>true</bold>
              </font>
             </property>
             <property name="text">
              <string>Disable All</string>
             </property>
            </widget>
           </item>
           <item>
            <spacer name="horizontalSpacer_7">
             <property name="orientation">
              <enum>Qt::Horizontal</enum>
             </property>
             <property name="sizeHint" stdset="0">
              <size>
               <width>40</width>
               <height>20</height>
              </size>
             </property>
            </spacer>
           </item>
          </layout>
         </item>
         <item>
          <spacer name="verticalSpacer_6">
           <property name="orientation">
            <enum>Qt::Vertical</enum>
           </property>
           <property name="sizeHint" stdset="0">
            <size>
             <width>20</width>
             <height>5</height>
            </size>
           </property>
          </spacer>
         </item>
        </layout>
       </item>
       <item row="10" column="1">
        <layout class="QGridLayout" name="layout_qdefaults">
         <property name="spacing">
          <number>6</number>
         </property>
         <item row="1" column="0" colspan="2">
          <widget class="QLabel" name="label_17">
           <property name="font">
            <font>
             <pointsize>10</pointsize>
            </font>
           </property>
           <property name="text">
            <string>Set your system's default qubes.</string>
           </property>
           <property name="alignment">
            <set>Qt::AlignLeading|Qt::AlignLeft|Qt::AlignTop</set>
           </property>
          </widget>
         </item>
         <item row="2" column="1">
          <widget class="QComboBox" name="update_vm_combo">
           <property name="sizePolicy">
            <sizepolicy hsizetype="MinimumExpanding" vsizetype="Fixed">
             <horstretch>0</horstretch>
             <verstretch>0</verstretch>
            </sizepolicy>
           </property>
          </widget>
         </item>
         <item row="3" column="1">
          <widget class="QComboBox" name="clock_vm_combo"/>
         </item>
         <item row="4" column="1">
          <widget class="QComboBox" name="default_netvm_combo"/>
         </item>
         <item row="6" column="0">
          <widget class="QLabel" name="label_21">
           <property name="sizePolicy">
            <sizepolicy hsizetype="Minimum" vsizetype="Preferred">
             <horstretch>0</horstretch>
             <verstretch>0</verstretch>
            </sizepolicy>
           </property>
           <property name="text">
            <string>DisposableVM Template</string>
           </property>
          </widget>
         </item>
         <item row="4" column="0">
          <widget class="QLabel" name="label_19">
           <property name="sizePolicy">
            <sizepolicy hsizetype="Minimum" vsizetype="Preferred">
             <horstretch>0</horstretch>
             <verstretch>0</verstretch>
            </sizepolicy>
           </property>
           <property name="text">
            <string>NetVM</string>
           </property>
          </widget>
         </item>
         <item row="0" column="0" colspan="2">
          <widget class="QLabel" name="label_3">
           <property name="font">
            <font>
             <pointsize>20</pointsize>
             <weight>37</weight>
             <bold>false</bold>
            </font>
           </property>
           <property name="styleSheet">
            <string notr="true">font-weight: 300</string>
           </property>
           <property name="text">
            <string>qube defaults</string>
           </property>
          </widget>
         </item>
         <item row="5" column="0">
          <widget class="QLabel" name="label_20">
           <property name="sizePolicy">
            <sizepolicy hsizetype="Minimum" vsizetype="Preferred">
             <horstretch>0</horstretch>
             <verstretch>0</verstretch>
            </sizepolicy>
           </property>
           <property name="text">
            <string>Template</string>
           </property>
          </widget>
         </item>
         <item row="7" column="0">
          <spacer name="verticalSpacer_7">
           <property name="orientation">
            <enum>Qt::Vertical</enum>
           </property>
           <property name="sizeHint" stdset="0">
            <size>
             <width>20</width>
             <height>5</height>
            </size>
           </property>
          </spacer>
         </item>
         <item row="3" column="0">
          <widget class="QLabel" name="label_18">
           <property name="sizePolicy">
            <sizepolicy hsizetype="Minimum" vsizetype="Preferred">
             <horstretch>0</horstretch>
             <verstretch>0</verstretch>
            </sizepolicy>
           </property>
           <property name="text">
            <string>ClockVM</string>
           </property>
          </widget>
         </item>
         <item row="2" column="0">
          <widget class="QLabel" name="label_16">
           <property name="sizePolicy">
            <sizepolicy hsizetype="Minimum" vsizetype="Preferred">
             <horstretch>0</horstretch>
             <verstretch>0</verstretch>
            </sizepolicy>
           </property>
           <property name="text">
            <string>dom0 Updates Proxy</string>
           </property>
          </widget>
         </item>
         <item row="6" column="1">
          <widget class="QComboBox" name="default_dispvm_combo"/>
         </item>
         <item row="5" column="1">
          <widget class="QComboBox" name="default_template_combo"/>
         </item>
        </layout>
       </item>
       <item row="7" column="0">
        <layout class="QGridLayout" name="layout_desktop">
         <property name="spacing">
          <number>6</number>
         </property>
         <item row="2" column="0">
          <widget class="QLabel" name="label_23">
           <property name="text">
            <string>UTF-8 window titles:</string>
           </property>
          </widget>
         </item>
         <item row="0" column="0" colspan="2">
          <widget class="QLabel" name="label_4">
           <property name="font">
            <font>
             <pointsize>20</pointsize>
             <weight>37</weight>
             <bold>false</bold>
            </font>
           </property>
           <property name="styleSheet">
            <string notr="true">font-weight: 300</string>
           </property>
           <property name="text">
            <string>Desktop defaults</string>
           </property>
          </widget>
         </item>
         <item row="1" column="0">
          <widget class="QLabel" name="label_22">
           <property name="text">
            <string>Show full-screen:</string>
           </property>
          </widget>
         </item>
         <item row="2" column="1">
          <widget class="QComboBox" name="allow_utf8"/>
         </item>
         <item row="1" column="1">
          <widget class="QComboBox" name="allow_fullscreen">
           <property name="sizePolicy">
            <sizepolicy hsizetype="MinimumExpanding" vsizetype="Fixed">
             <horstretch>0</horstretch>
             <verstretch>0</verstretch>
            </sizepolicy>
           </property>
          </widget>
         </item>
         <item row="3" column="0">
          <widget class="QLabel" name="label_24">
           <property name="text">
            <string>Tray icon style:</string>
           </property>
          </widget>
         </item>
         <item row="3" column="1">
          <widget class="QComboBox" name="trayicon"/>
         </item>
         <item row="4" column="0">
          <spacer name="verticalSpacer_4">
           <property name="orientation">
            <enum>Qt::Vertical</enum>
           </property>
           <property name="sizeHint" stdset="0">
            <size>
             <width>20</width>
             <height>5</height>
            </size>
           </property>
          </spacer>
         </item>
        </layout>
       </item>
       <item row="7" column="1">
        <layout class="QGridLayout" name="layout_kbd">
         <property name="spacing">
          <number>6</number>
         </property>
         <item row="2" column="0">
          <widget class="QLabel" name="label_25">
           <property name="text">
            <string>Copy (inter-qube):</string>
           </property>
          </widget>
         </item>
         <item row="2" column="1">
          <widget class="QComboBox" name="securecopy">
           <property name="sizePolicy">
            <sizepolicy hsizetype="MinimumExpanding" vsizetype="Fixed">
             <horstretch>0</horstretch>
             <verstretch>0</verstretch>
            </sizepolicy>
           </property>
          </widget>
         </item>
         <item row="1" column="0" colspan="2">
          <widget class="QLabel" name="label_26">
           <property name="font">
            <font>
             <pointsize>10</pointsize>
             <weight>75</weight>
             <bold>true</bold>
            </font>
           </property>
           <property name="text">
            <string>Global Clipboard</string>
           </property>
          </widget>
         </item>
         <item row="3" column="1">
          <widget class="QComboBox" name="securepaste"/>
         </item>
         <item row="0" column="0" colspan="2">
          <widget class="QLabel" name="label_5">
           <property name="font">
            <font>
             <pointsize>20</pointsize>
             <weight>37</weight>
             <bold>false</bold>
            </font>
           </property>
           <property name="styleSheet">
            <string notr="true">font-weight: 300</string>
           </property>
           <property name="text">
            <string>Keyboard shortcuts</string>
           </property>
          </widget>
         </item>
         <item row="3" column="0">
          <widget class="QLabel" name="label_27">
           <property name="text">
            <string>Paste (inter-qube):</string>
           </property>
          </widget>
         </item>
         <item row="4" column="0">
          <spacer name="verticalSpacer_5">
           <property name="orientation">
            <enum>Qt::Vertical</enum>
           </property>
           <property name="sizeHint" stdset="0">
            <size>
             <width>20</width>
             <height>5</height>
            </size>
           </property>
          </spacer>
         </item>
        </layout>
       </item>
       <item row="5" column="0">
        <layout class="QGridLayout" name="layout_repos">
         <property name="spacing">
          <number>6</number>
         </property>
         <item row="2" column="1">
          <widget class="QComboBox" name="comm_tmpl_updates_repo">
           <item>
            <property name="text">
             <string>(Community templates disabled)</string>
            </property>
           </item>
           <item>
            <property name="text">
             <string>Community template updates</string>
            </property>
           </item>
           <item>
            <property name="text">
             <string>Community template updates (testing)</string>
            </property>
           </item>
          </widget>
         </item>
         <item row="0" column="0" colspan="2">
          <widget class="QLabel" name="label_6">
           <property name="font">
            <font>
             <pointsize>20</pointsize>
             <weight>37</weight>
             <bold>false</bold>
            </font>
           </property>
           <property name="styleSheet">
            <string notr="true">font-weight: 300</string>
           </property>
           <property name="text">
            <string>Source repositories</string>
           </property>
          </widget>
         </item>
         <item row="3" column="1">
          <widget class="QComboBox" name="dom0_updates_repo">
           <item>
            <property name="text">
             <string>Stable updates</string>
            </property>
           </item>
           <item>
            <property name="text">
             <string>Testing updates (security only)</string>
            </property>
           </item>
           <item>
            <property name="text">
             <string>Testing updates</string>
            </property>
           </item>
           <item>
            <property name="text">
             <string>Unstable updates</string>
            </property>
           </item>
          </widget>
         </item>
         <item row="1" column="1">
          <widget class="QComboBox" name="itl_tmpl_updates_repo">
           <property name="sizePolicy">
            <sizepolicy hsizetype="MinimumExpanding" vsizetype="Fixed">
             <horstretch>0</horstretch>
             <verstretch>0</verstretch>
            </sizepolicy>
           </property>
           <item>
            <property name="text">
             <string>ITL template updates</string>
            </property>
           </item>
           <item>
            <property name="text">
             <string>ITL template updates (testing)</string>
            </property>
           </item>
          </widget>
         </item>
         <item row="1" column="0">
          <widget class="QLabel" name="label_40">
           <property name="text">
            <string>Qubes OS official templates:</string>
           </property>
          </widget>
         </item>
         <item row="3" column="0">
          <widget class="QLabel" name="label_39">
           <property name="text">
            <string>dom0 updates:</string>
           </property>
          </widget>
         </item>
         <item row="2" column="0">
          <widget class="QLabel" name="label_38">
           <property name="text">
            <string>Community templates:</string>
           </property>
          </widget>
         </item>
         <item row="4" column="0">
          <spacer name="verticalSpacer_2">
           <property name="orientation">
            <enum>Qt::Vertical</enum>
           </property>
           <property name="sizeHint" stdset="0">
            <size>
             <width>20</width>
             <height>5</height>
            </size>
           </property>
          </spacer>
         </item>
        </layout>
       </item>
       <item row="5" column="1">
        <layout class="QGridLayout" name="layout_mem">
         <property name="spacing">
          <number>6</number>
         </property>
         <item row="0" column="0" colspan="2">
          <widget class="QLabel" name="label_7">
           <property name="font">
            <font>
             <pointsize>20</pointsize>
             <weight>37</weight>
             <bold>false</bold>
            </font>
           </property>
           <property name="styleSheet">
            <string notr="true">font-weight: 300</string>
           </property>
           <property name="text">
            <string>Memory balancing</string>
           </property>
          </widget>
         </item>
         <item row="2" column="0">
          <widget class="QLabel" name="label_36">
           <property name="text">
            <string>Minimal qube memory:</string>
           </property>
          </widget>
         </item>
         <item row="1" column="0" colspan="2">
          <widget class="QLabel" name="label_37">
           <property name="font">
            <font>
             <pointsize>9</pointsize>
            </font>
           </property>
           <property name="text">
            <string>Enabled as default for all qubes, except for those with connected PCI devices</string>
           </property>
           <property name="alignment">
            <set>Qt::AlignLeading|Qt::AlignLeft|Qt::AlignTop</set>
           </property>
          </widget>
         </item>
         <item row="3" column="0">
          <widget class="QLabel" name="label_35">
           <property name="text">
            <string>Additional dom0 memory:</string>
           </property>
          </widget>
         </item>
         <item row="3" column="1">
          <widget class="QSpinBox" name="dom0_mem_boost">
           <property name="enabled">
            <bool>true</bool>
           </property>
           <property name="toolTip">
            <string>Additional memory allocated to dom0 by Qubes Memory Balancer.</string>
           </property>
           <property name="suffix">
            <string> MiB</string>
           </property>
           <property name="maximum">
            <number>999999999</number>
           </property>
           <property name="singleStep">
            <number>50</number>
           </property>
          </widget>
         </item>
         <item row="4" column="0">
          <spacer name="verticalSpacer_3">
           <property name="orientation">
            <enum>Qt::Vertical</enum>
           </property>
           <property name="sizeHint" stdset="0">
            <size>
             <width>20</width>
             <height>5</height>
            </size>
           </property>
          </spacer>
         </item>
         <item row="2" column="1">
          <widget class="QSpinBox" name="min_vm_mem">
           <property name="enabled">
            <bool>true</bool>
           </property>
           <property name="sizePolicy">
            <sizepolicy hsizetype="MinimumExpanding" vsizetype="Fixed">
             <horstretch>0</horstretch>
             <verstretch>0</verstretch>
            </sizepolicy>
           </property>
           <property name="suffix">
            <string> MiB</string>
           </property>
           <property name="maximum">
            <number>999999999</number>
           </property>
           <property name="singleStep">
            <number>50</number>
           </property>
          </widget>
         </item>
         <item row="2" column="2">
          <spacer name="horizontalSpacer_2">
           <property name="orientation">
            <enum>Qt::Horizontal</enum>
           </property>
           <property name="sizeHint" stdset="0">
            <size>
             <width>40</width>
             <height>20</height>
            </size>
           </property>
          </spacer>
         </item>
        </layout>
       </item>
       <item row="2" column="1">
        <layout class="QGridLayout" name="layout_kernel">
         <property name="spacing">
          <number>6</number>
         </property>
         <item row="1" column="0" colspan="2">
          <widget class="QLabel" name="label_8">
           <property name="font">
            <font>
             <pointsize>20</pointsize>
             <weight>37</weight>
             <bold>false</bold>
            </font>
           </property>
           <property name="styleSheet">
            <string notr="true">font-weight: 300</string>
           </property>
           <property name="text">
            <string>Linux kernel</string>
           </property>
           <property name="alignment">
            <set>Qt::AlignLeading|Qt::AlignLeft|Qt::AlignTop</set>
           </property>
          </widget>
         </item>
         <item row="2" column="1">
          <widget class="QComboBox" name="default_kernel_combo">
           <property name="sizePolicy">
            <sizepolicy hsizetype="MinimumExpanding" vsizetype="Maximum">
             <horstretch>0</horstretch>
             <verstretch>0</verstretch>
            </sizepolicy>
           </property>
          </widget>
         </item>
         <item row="0" column="0">
          <spacer name="verticalSpacer">
           <property name="orientation">
            <enum>Qt::Vertical</enum>
           </property>
           <property name="sizeHint" stdset="0">
            <size>
             <width>5</width>
             <height>5</height>
            </size>
           </property>
          </spacer>
         </item>
         <item row="2" column="0">
          <widget class="QLabel" name="label">
           <property name="sizePolicy">
            <sizepolicy hsizetype="Preferred" vsizetype="Maximum">
             <horstretch>0</horstretch>
             <verstretch>0</verstretch>
            </sizepolicy>
           </property>
           <property name="font">
            <font>
             <pointsize>10</pointsize>
            </font>
           </property>
           <property name="text">
            <string>Default kernel used by qubes:</string>
           </property>
          </widget>
         </item>
         <item row="3" column="0">
          <spacer name="verticalSpacer_8">
           <property name="orientation">
            <enum>Qt::Vertical</enum>
           </property>
           <property name="sizeHint" stdset="0">
            <size>
             <width>5</width>
             <height>5</height>
            </size>
           </property>
          </spacer>
         </item>
        </layout>
       </item>
      </layout>
     </widget>
    </widget>
   </item>
  </layout>
 </widget>
 <tabstops>
  <tabstop>buttonBox</tabstop>
 </tabstops>
 <resources/>
 <connections>
  <connection>
   <sender>buttonBox</sender>
   <signal>accepted()</signal>
   <receiver>GlobalSettings</receiver>
   <slot>accept()</slot>
   <hints>
    <hint type="sourcelabel">
     <x>248</x>
     <y>254</y>
    </hint>
    <hint type="destinationlabel">
     <x>157</x>
     <y>274</y>
    </hint>
   </hints>
  </connection>
  <connection>
   <sender>buttonBox</sender>
   <signal>rejected()</signal>
   <receiver>GlobalSettings</receiver>
   <slot>reject()</slot>
   <hints>
    <hint type="sourcelabel">
     <x>316</x>
     <y>260</y>
    </hint>
    <hint type="destinationlabel">
     <x>286</x>
     <y>274</y>
    </hint>
   </hints>
  </connection>
 </connections>
</ui><|MERGE_RESOLUTION|>--- conflicted
+++ resolved
@@ -43,227 +43,9 @@
      <property name="standardButtons">
       <set>QDialogButtonBox::Cancel|QDialogButtonBox::Ok</set>
      </property>
-<<<<<<< HEAD
      <property name="centerButtons">
       <bool>false</bool>
      </property>
-=======
-     <layout class="QGridLayout" name="gridLayout_2">
-      <item row="2" column="0">
-       <widget class="QLabel" name="label_6">
-        <property name="enabled">
-         <bool>true</bool>
-        </property>
-        <property name="text">
-         <string>Minimum qube memory:</string>
-        </property>
-       </widget>
-      </item>
-      <item row="2" column="1">
-       <widget class="QSpinBox" name="min_vm_mem">
-        <property name="enabled">
-         <bool>true</bool>
-        </property>
-        <property name="suffix">
-         <string> MiB</string>
-        </property>
-        <property name="maximum">
-         <number>999999999</number>
-        </property>
-        <property name="singleStep">
-         <number>50</number>
-        </property>
-       </widget>
-      </item>
-      <item row="3" column="1">
-       <widget class="QSpinBox" name="dom0_mem_boost">
-        <property name="enabled">
-         <bool>true</bool>
-        </property>
-        <property name="toolTip">
-         <string>Additional memory allocated to dom0 by Qubes Memory Balancer</string>
-        </property>
-        <property name="suffix">
-         <string> MiB</string>
-        </property>
-        <property name="maximum">
-         <number>999999999</number>
-        </property>
-        <property name="singleStep">
-         <number>50</number>
-        </property>
-       </widget>
-      </item>
-      <item row="3" column="0">
-       <widget class="QLabel" name="label_7">
-        <property name="enabled">
-         <bool>true</bool>
-        </property>
-        <property name="toolTip">
-         <string>Additional memory allocated to dom0 by Qubes Memory Balancer</string>
-        </property>
-        <property name="text">
-         <string>Additional dom0 memory:</string>
-        </property>
-       </widget>
-      </item>
-      <item row="1" column="0" colspan="2">
-       <widget class="QLabel" name="label_9">
-        <property name="text">
-         <string>Memory balancing is used for dom0 and all qubes that have memory balancing enabled (by default all qubes, except for those with PCI devices connected, such as sys-net and sys-usb).</string>
-        </property>
-        <property name="wordWrap">
-         <bool>true</bool>
-        </property>
-       </widget>
-      </item>
-     </layout>
-    </widget>
-   </item>
-   <item row="3" column="0" colspan="2">
-    <widget class="QGroupBox" name="groupBox_4">
-     <property name="title">
-      <string>Updates</string>
-     </property>
-     <layout class="QGridLayout" name="gridLayout_3">
-      <item row="0" column="2">
-       <widget class="QCheckBox" name="updates_vm">
-        <property name="toolTip">
-         <string>Default value for new qubes. To change it for existing qubes, use the buttons below.</string>
-        </property>
-        <property name="text">
-         <string>Check for qube updates by default</string>
-        </property>
-       </widget>
-      </item>
-      <item row="2" column="1">
-       <widget class="QComboBox" name="itl_tmpl_updates_repo">
-        <item>
-         <property name="text">
-          <string>Official template updates</string>
-         </property>
-        </item>
-        <item>
-         <property name="text">
-          <string>Official template updates (testing)</string>
-         </property>
-        </item>
-       </widget>
-      </item>
-      <item row="1" column="1">
-       <widget class="QComboBox" name="dom0_updates_repo">
-        <item>
-         <property name="text">
-          <string>Stable updates</string>
-         </property>
-        </item>
-        <item>
-         <property name="text">
-          <string>Testing updates (security only)</string>
-         </property>
-        </item>
-        <item>
-         <property name="text">
-          <string>Testing updates</string>
-         </property>
-        </item>
-        <item>
-         <property name="text">
-          <string>Unstable updates</string>
-         </property>
-        </item>
-       </widget>
-      </item>
-      <item row="1" column="2">
-       <widget class="QPushButton" name="disable_updates_all">
-        <property name="text">
-         <string>Disable update checking for all qubes</string>
-        </property>
-       </widget>
-      </item>
-      <item row="3" column="1">
-       <widget class="QComboBox" name="comm_tmpl_updates_repo">
-        <item>
-         <property name="text">
-          <string>(Community templates disabled)</string>
-         </property>
-        </item>
-        <item>
-         <property name="text">
-          <string>Community template updates</string>
-         </property>
-        </item>
-        <item>
-         <property name="text">
-          <string>Community template updates (testing)</string>
-         </property>
-        </item>
-       </widget>
-      </item>
-      <item row="2" column="2">
-       <widget class="QPushButton" name="enable_updates_all">
-        <property name="text">
-         <string>Enable update checking for all qubes</string>
-        </property>
-       </widget>
-      </item>
-      <item row="1" column="0">
-       <widget class="QLabel" name="label_10">
-        <property name="sizePolicy">
-         <sizepolicy hsizetype="Maximum" vsizetype="Preferred">
-          <horstretch>0</horstretch>
-          <verstretch>0</verstretch>
-         </sizepolicy>
-        </property>
-        <property name="text">
-         <string>Dom0 updates:</string>
-        </property>
-       </widget>
-      </item>
-      <item row="2" column="0">
-       <widget class="QLabel" name="label_11">
-        <property name="sizePolicy">
-         <sizepolicy hsizetype="Maximum" vsizetype="Preferred">
-          <horstretch>0</horstretch>
-          <verstretch>0</verstretch>
-         </sizepolicy>
-        </property>
-        <property name="text">
-         <string>Templates:</string>
-        </property>
-       </widget>
-      </item>
-      <item row="3" column="0">
-       <widget class="QLabel" name="label_12">
-        <property name="sizePolicy">
-         <sizepolicy hsizetype="Maximum" vsizetype="Preferred">
-          <horstretch>0</horstretch>
-          <verstretch>0</verstretch>
-         </sizepolicy>
-        </property>
-        <property name="text">
-         <string>Additional templates:</string>
-        </property>
-       </widget>
-      </item>
-      <item row="0" column="0" colspan="2">
-       <widget class="QCheckBox" name="updates_dom0">
-        <property name="sizePolicy">
-         <sizepolicy hsizetype="Maximum" vsizetype="Fixed">
-          <horstretch>1</horstretch>
-          <verstretch>0</verstretch>
-         </sizepolicy>
-        </property>
-        <property name="text">
-         <string>Check for dom0 updates</string>
-        </property>
-        <property name="tristate">
-         <bool>false</bool>
-        </property>
-       </widget>
-      </item>
-     </layout>
->>>>>>> cf2699a7
     </widget>
    </item>
    <item row="0" column="0" colspan="4">
@@ -280,7 +62,6 @@
      <property name="midLineWidth">
       <number>0</number>
      </property>
-<<<<<<< HEAD
      <property name="horizontalScrollBarPolicy">
       <enum>Qt::ScrollBarAsNeeded</enum>
      </property>
@@ -288,117 +69,6 @@
       <enum>QAbstractScrollArea::AdjustToContentsOnFirstShow</enum>
      </property>
      <property name="widgetResizable">
-=======
-     <layout class="QFormLayout" name="formLayout">
-      <item row="0" column="0">
-       <widget class="QLabel" name="label">
-        <property name="sizePolicy">
-         <sizepolicy hsizetype="Preferred" vsizetype="Preferred">
-          <horstretch>0</horstretch>
-          <verstretch>0</verstretch>
-         </sizepolicy>
-        </property>
-        <property name="text">
-         <string>Dom0 update qube:</string>
-        </property>
-       </widget>
-      </item>
-      <item row="0" column="1">
-       <widget class="QComboBox" name="update_vm_combo">
-        <property name="toolTip">
-         <string>This update qube is only for dom0. For other qubes, see: /etc/qubes-rpc/policy/qubes.UpdatesProxy</string>
-        </property>
-       </widget>
-      </item>
-      <item row="1" column="0">
-       <widget class="QLabel" name="label_2">
-        <property name="text">
-         <string>Clock qube:</string>
-        </property>
-       </widget>
-      </item>
-      <item row="1" column="1">
-       <widget class="QComboBox" name="clock_vm_combo"/>
-      </item>
-      <item row="2" column="0">
-       <widget class="QLabel" name="label_3">
-        <property name="text">
-         <string>Default net qube:</string>
-        </property>
-       </widget>
-      </item>
-      <item row="2" column="1">
-       <widget class="QComboBox" name="default_netvm_combo"/>
-      </item>
-      <item row="3" column="0">
-       <widget class="QLabel" name="label_4">
-        <property name="sizePolicy">
-         <sizepolicy hsizetype="Maximum" vsizetype="Preferred">
-          <horstretch>0</horstretch>
-          <verstretch>0</verstretch>
-         </sizepolicy>
-        </property>
-        <property name="text">
-         <string>Default template:</string>
-        </property>
-       </widget>
-      </item>
-      <item row="3" column="1">
-       <widget class="QComboBox" name="default_template_combo"/>
-      </item>
-      <item row="4" column="0">
-       <widget class="QLabel" name="label_8">
-        <property name="text">
-         <string>Default disposable template:</string>
-        </property>
-       </widget>
-      </item>
-      <item row="4" column="1">
-       <widget class="QComboBox" name="default_dispvm_combo"/>
-      </item>
-     </layout>
-    </widget>
-   </item>
-   <item row="1" column="1">
-    <widget class="QGroupBox" name="groupBox_6">
-     <property name="title">
-      <string>Clipboard defaults</string>
-     </property>
-     <layout class="QGridLayout" name="gridLayout_5">
-      <item row="0" column="0">
-       <widget class="QLabel" name="label_14">
-        <property name="text">
-         <string>Keyboard shortcuts:</string>
-        </property>
-       </widget>
-      </item>
-      <item row="1" column="0">
-       <widget class="QLabel" name="label_13">
-        <property name="text">
-         <string>Global clipboard copy:</string>
-        </property>
-       </widget>
-      </item>
-      <item row="1" column="1">
-       <widget class="QComboBox" name="securecopy"/>
-      </item>
-      <item row="2" column="0">
-       <widget class="QLabel" name="label_15">
-        <property name="text">
-         <string>Global clipboard paste:</string>
-        </property>
-       </widget>
-      </item>
-      <item row="2" column="1">
-       <widget class="QComboBox" name="securepaste"/>
-      </item>
-     </layout>
-    </widget>
-   </item>
-   <item row="2" column="0" colspan="2">
-    <widget class="QGroupBox" name="groupBox_2">
-     <property name="enabled">
->>>>>>> cf2699a7
       <bool>true</bool>
      </property>
      <property name="alignment">
@@ -677,7 +347,7 @@
             </sizepolicy>
            </property>
            <property name="text">
-            <string>DisposableVM Template</string>
+            <string>disposable template</string>
            </property>
           </widget>
          </item>
@@ -690,7 +360,7 @@
             </sizepolicy>
            </property>
            <property name="text">
-            <string>NetVM</string>
+            <string>net qube</string>
            </property>
           </widget>
          </item>
@@ -746,7 +416,7 @@
             </sizepolicy>
            </property>
            <property name="text">
-            <string>ClockVM</string>
+            <string>Clock qube</string>
            </property>
           </widget>
          </item>
@@ -759,7 +429,7 @@
             </sizepolicy>
            </property>
            <property name="text">
-            <string>dom0 Updates Proxy</string>
+            <string>Dom0 update qube</string>
            </property>
           </widget>
          </item>
@@ -998,12 +668,12 @@
            </property>
            <item>
             <property name="text">
-             <string>ITL template updates</string>
+             <string>Official template updates</string>
             </property>
            </item>
            <item>
             <property name="text">
-             <string>ITL template updates (testing)</string>
+             <string>Official template updates (testing)</string>
             </property>
            </item>
           </widget>
@@ -1069,7 +739,7 @@
          <item row="2" column="0">
           <widget class="QLabel" name="label_36">
            <property name="text">
-            <string>Minimal qube memory:</string>
+            <string>Minimum qube memory:</string>
            </property>
           </widget>
          </item>
@@ -1101,7 +771,7 @@
             <bool>true</bool>
            </property>
            <property name="toolTip">
-            <string>Additional memory allocated to dom0 by Qubes Memory Balancer.</string>
+            <string>Additional memory allocated to dom0 by Qubes Memory Balancer</string>
            </property>
            <property name="suffix">
             <string> MiB</string>
