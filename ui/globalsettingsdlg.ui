<?xml version="1.0" encoding="UTF-8"?>
<ui version="4.0">
 <class>GlobalSettings</class>
 <widget class="QDialog" name="GlobalSettings">
  <property name="geometry">
   <rect>
    <x>0</x>
    <y>0</y>
    <width>974</width>
<<<<<<< HEAD
    <height>587</height>
=======
    <height>489</height>
>>>>>>> a3b56b57
   </rect>
  </property>
  <property name="windowTitle">
   <string>Qubes Global Settings</string>
  </property>
  <layout class="QGridLayout" name="gridLayout">
   <item row="0" column="0">
    <widget class="QGroupBox" name="groupBox">
     <property name="enabled">
      <bool>true</bool>
     </property>
     <property name="minimumSize">
      <size>
       <width>0</width>
       <height>140</height>
      </size>
     </property>
     <property name="title">
      <string>System defaults</string>
     </property>
     <layout class="QFormLayout" name="formLayout">
      <item row="0" column="0">
       <widget class="QLabel" name="label">
        <property name="sizePolicy">
         <sizepolicy hsizetype="Preferred" vsizetype="Preferred">
          <horstretch>0</horstretch>
          <verstretch>0</verstretch>
         </sizepolicy>
        </property>
        <property name="text">
         <string>Dom0 UpdateVM:</string>
        </property>
       </widget>
      </item>
      <item row="0" column="1">
       <widget class="QComboBox" name="update_vm_combo">
        <property name="toolTip">
         <string>This is updateVM ONLY for dom0; if you want to change updateVMs for other VMs, use /etc/qubes-rpc/policy/qubes.UpdatesProxy</string>
        </property>
       </widget>
      </item>
      <item row="1" column="0">
       <widget class="QLabel" name="label_2">
        <property name="text">
         <string>ClockVM:</string>
        </property>
       </widget>
      </item>
      <item row="1" column="1">
       <widget class="QComboBox" name="clock_vm_combo"/>
      </item>
      <item row="2" column="0">
       <widget class="QLabel" name="label_3">
        <property name="text">
         <string>Default netVM:</string>
        </property>
       </widget>
      </item>
      <item row="2" column="1">
       <widget class="QComboBox" name="default_netvm_combo"/>
      </item>
      <item row="3" column="0">
       <widget class="QLabel" name="label_4">
        <property name="sizePolicy">
         <sizepolicy hsizetype="Maximum" vsizetype="Preferred">
          <horstretch>0</horstretch>
          <verstretch>0</verstretch>
         </sizepolicy>
        </property>
        <property name="text">
         <string>Default template:</string>
        </property>
       </widget>
      </item>
      <item row="3" column="1">
       <widget class="QComboBox" name="default_template_combo"/>
      </item>
      <item row="4" column="0">
       <widget class="QLabel" name="label_8">
        <property name="text">
         <string>Default DispVM:</string>
        </property>
       </widget>
      </item>
      <item row="4" column="1">
       <widget class="QComboBox" name="default_dispvm_combo"/>
      </item>
     </layout>
    </widget>
   </item>
   <item row="3" column="0" colspan="2">
    <widget class="QDialogButtonBox" name="buttonBox">
     <property name="orientation">
      <enum>Qt::Horizontal</enum>
     </property>
     <property name="standardButtons">
      <set>QDialogButtonBox::Cancel|QDialogButtonBox::Ok</set>
     </property>
    </widget>
   </item>
   <item row="0" column="1">
    <widget class="QGroupBox" name="groupBox_3">
     <property name="enabled">
      <bool>true</bool>
     </property>
     <property name="minimumSize">
      <size>
       <width>0</width>
       <height>140</height>
      </size>
     </property>
     <property name="title">
      <string>Default memory settings</string>
     </property>
     <layout class="QGridLayout" name="gridLayout_2">
      <item row="0" column="0">
       <widget class="QLabel" name="label_6">
        <property name="enabled">
         <bool>true</bool>
        </property>
        <property name="text">
         <string>Minimal qube memory:</string>
        </property>
       </widget>
      </item>
      <item row="0" column="1">
       <widget class="QSpinBox" name="min_vm_mem">
        <property name="enabled">
         <bool>true</bool>
        </property>
        <property name="suffix">
         <string> MiB</string>
        </property>
        <property name="maximum">
         <number>999999999</number>
        </property>
        <property name="singleStep">
         <number>50</number>
        </property>
       </widget>
      </item>
      <item row="1" column="0">
       <widget class="QLabel" name="label_7">
        <property name="enabled">
         <bool>true</bool>
        </property>
        <property name="text">
         <string>dom0 memory boost:</string>
        </property>
       </widget>
      </item>
      <item row="1" column="1">
       <widget class="QSpinBox" name="dom0_mem_boost">
        <property name="enabled">
         <bool>true</bool>
        </property>
        <property name="suffix">
         <string> MiB</string>
        </property>
        <property name="maximum">
         <number>999999999</number>
        </property>
        <property name="singleStep">
         <number>50</number>
        </property>
       </widget>
      </item>
     </layout>
    </widget>
   </item>
   <item row="1" column="0" colspan="2">
    <widget class="QGroupBox" name="groupBox_2">
     <property name="enabled">
      <bool>true</bool>
     </property>
     <property name="title">
      <string>Kernel</string>
     </property>
     <layout class="QFormLayout" name="formLayout_2">
      <property name="fieldGrowthPolicy">
       <enum>QFormLayout::AllNonFixedFieldsGrow</enum>
      </property>
      <item row="0" column="0">
       <widget class="QLabel" name="label_5">
        <property name="text">
         <string>Default kernel:</string>
        </property>
       </widget>
      </item>
      <item row="0" column="1">
       <widget class="QComboBox" name="default_kernel_combo"/>
      </item>
     </layout>
    </widget>
   </item>
   <item row="2" column="0" colspan="2">
    <widget class="QGroupBox" name="groupBox_4">
     <property name="title">
      <string>Updates</string>
     </property>
     <layout class="QGridLayout" name="gridLayout_3">
      <item row="1" column="1">
       <widget class="QPushButton" name="disable_updates_all">
        <property name="text">
         <string>Disable checking for updates for all VMs</string>
        </property>
       </widget>
      </item>
      <item row="0" column="0">
       <widget class="QCheckBox" name="updates_dom0">
        <property name="text">
         <string>Check for dom0 updates</string>
        </property>
        <property name="tristate">
         <bool>false</bool>
        </property>
       </widget>
      </item>
      <item row="0" column="1">
       <widget class="QCheckBox" name="updates_vm">
        <property name="toolTip">
         <string>Unknown current state</string>
        </property>
        <property name="text">
         <string>Check for qube updates</string>
        </property>
       </widget>
      </item>
      <item row="2" column="1">
       <widget class="QPushButton" name="enable_updates_all">
        <property name="text">
         <string>Enable checking for updates for all VMs</string>
        </property>
       </widget>
      </item>
     </layout>
    </widget>
   </item>
  </layout>
 </widget>
 <resources/>
 <connections>
  <connection>
   <sender>buttonBox</sender>
   <signal>accepted()</signal>
   <receiver>GlobalSettings</receiver>
   <slot>accept()</slot>
   <hints>
    <hint type="sourcelabel">
     <x>248</x>
     <y>254</y>
    </hint>
    <hint type="destinationlabel">
     <x>157</x>
     <y>274</y>
    </hint>
   </hints>
  </connection>
  <connection>
   <sender>buttonBox</sender>
   <signal>rejected()</signal>
   <receiver>GlobalSettings</receiver>
   <slot>reject()</slot>
   <hints>
    <hint type="sourcelabel">
     <x>316</x>
     <y>260</y>
    </hint>
    <hint type="destinationlabel">
     <x>286</x>
     <y>274</y>
    </hint>
   </hints>
  </connection>
 </connections>
</ui><|MERGE_RESOLUTION|>--- conflicted
+++ resolved
@@ -6,12 +6,8 @@
    <rect>
     <x>0</x>
     <y>0</y>
-    <width>974</width>
-<<<<<<< HEAD
-    <height>587</height>
-=======
-    <height>489</height>
->>>>>>> a3b56b57
+    <width>651</width>
+    <height>386</height>
    </rect>
   </property>
   <property name="windowTitle">
