<?xml version="1.0" encoding="UTF-8"?>
<ui version="4.0">
 <class>VmManagerWindow</class>
 <widget class="QMainWindow" name="VmManagerWindow">
  <property name="geometry">
   <rect>
    <x>0</x>
    <y>0</y>
    <width>1100</width>
    <height>600</height>
   </rect>
  </property>
  <property name="sizePolicy">
   <sizepolicy hsizetype="Preferred" vsizetype="Preferred">
    <horstretch>0</horstretch>
    <verstretch>0</verstretch>
   </sizepolicy>
  </property>
  <property name="contextMenuPolicy">
   <enum>Qt::DefaultContextMenu</enum>
  </property>
  <property name="windowTitle">
   <string>Qube Manager</string>
  </property>
  <property name="windowIcon">
   <iconset theme="qubes-manager">
    <normaloff>.</normaloff>.</iconset>
  </property>
  <property name="locale">
   <locale language="English" country="UnitedStates"/>
  </property>
  <widget class="QWidget" name="centralwidget">
   <property name="enabled">
    <bool>true</bool>
   </property>
   <property name="sizePolicy">
    <sizepolicy hsizetype="Fixed" vsizetype="Expanding">
     <horstretch>0</horstretch>
     <verstretch>0</verstretch>
    </sizepolicy>
   </property>
   <property name="acceptDrops">
    <bool>false</bool>
   </property>
   <property name="autoFillBackground">
    <bool>true</bool>
   </property>
   <property name="locale">
    <locale language="English" country="UnitedStates"/>
   </property>
   <layout class="QGridLayout" name="gridLayout">
    <property name="sizeConstraint">
     <enum>QLayout::SetDefaultConstraint</enum>
    </property>
    <item row="1" column="0">
     <widget class="QTableView" name="table">
      <property name="minimumSize">
       <size>
        <width>0</width>
        <height>0</height>
       </size>
      </property>
      <property name="maximumSize">
       <size>
        <width>16777215</width>
        <height>16777215</height>
       </size>
      </property>
      <property name="sizeIncrement">
       <size>
        <width>200</width>
        <height>30</height>
       </size>
      </property>
      <property name="contextMenuPolicy">
       <enum>Qt::CustomContextMenu</enum>
      </property>
      <property name="acceptDrops">
       <bool>false</bool>
      </property>
      <property name="lineWidth">
       <number>0</number>
      </property>
      <property name="verticalScrollBarPolicy">
       <enum>Qt::ScrollBarAsNeeded</enum>
      </property>
      <property name="horizontalScrollBarPolicy">
       <enum>Qt::ScrollBarAsNeeded</enum>
      </property>
      <property name="alternatingRowColors">
       <bool>true</bool>
      </property>
      <property name="selectionMode">
       <enum>QAbstractItemView::ExtendedSelection</enum>
      </property>
      <property name="selectionBehavior">
       <enum>QAbstractItemView::SelectRows</enum>
      </property>
      <property name="showGrid">
       <bool>false</bool>
      </property>
      <property name="gridStyle">
       <enum>Qt::NoPen</enum>
      </property>
      <property name="sortingEnabled">
       <bool>true</bool>
      </property>
      <property name="cornerButtonEnabled">
       <bool>false</bool>
      </property>
      <attribute name="horizontalHeaderCascadingSectionResizes">
       <bool>false</bool>
      </attribute>
      <attribute name="verticalHeaderVisible">
       <bool>false</bool>
      </attribute>
      <attribute name="verticalHeaderCascadingSectionResizes">
       <bool>false</bool>
      </attribute>
      <row>
       <property name="text">
        <string>Nowy wiersz</string>
       </property>
      </row>
      <row/>
      <row/>
      <row/>
      <row/>
      <row/>
      <row/>
      <row/>
      <row/>
      <row/>
      <column>
       <property name="text">
        <string/>
       </property>
      </column>
      <column>
       <property name="text">
        <string/>
       </property>
      </column>
      <column>
       <property name="text">
        <string>Name</string>
       </property>
       <property name="toolTip">
        <string>Qube name</string>
       </property>
      </column>
      <column>
       <property name="text">
        <string>State</string>
       </property>
       <property name="toolTip">
        <string>Update info</string>
       </property>
      </column>
      <column>
       <property name="text">
        <string>Template</string>
       </property>
       <property name="toolTip">
        <string>Qube template</string>
       </property>
      </column>
      <column>
       <property name="text">
        <string>NetVM</string>
       </property>
       <property name="toolTip">
        <string>Qube netVM</string>
       </property>
      </column>
      <column>
       <property name="text">
        <string>Disk
usage</string>
       </property>
      </column>
      <column>
       <property name="text">
        <string>Internal</string>
       </property>
      </column>
      <column>
       <property name="text">
        <string>IP</string>
       </property>
      </column>
      <column>
       <property name="text">
        <string>Include
in backups</string>
       </property>
      </column>
      <column>
       <property name="text">
        <string>Last backup</string>
       </property>
      </column>
      <column>
       <property name="text">
        <string>Default DisposableVM
Template</string>
       </property>
      </column>
      <column>
       <property name="text">
        <string>DisposableVM
Template</string>
       </property>
      </column>
      <column>
       <property name="text">
        <string>Virtualization Mode</string>
       </property>
      </column>
     </widget>
    </item>
    <item row="0" column="0">
     <layout class="QHBoxLayout" name="searchContainer">
      <property name="spacing">
       <number>6</number>
      </property>
      <property name="leftMargin">
       <number>6</number>
      </property>
      <item>
       <widget class="QLabel" name="label">
        <property name="text">
         <string>Search:</string>
        </property>
       </widget>
      </item>
      <item>
       <widget class="QLabel" name="show_label">
        <property name="text">
         <string>Show:</string>
        </property>
       </widget>
      </item>
      <item>
       <widget class="QCheckBox" name="show_running">
        <property name="text">
         <string>Running</string>
        </property>
        <property name="checked">
         <bool>true</bool>
        </property>
       </widget>
      </item>
      <item>
       <widget class="QCheckBox" name="show_halted">
        <property name="text">
         <string>Halted</string>
        </property>
        <property name="checked">
         <bool>true</bool>
        </property>
       </widget>
      </item>
      <item>
       <widget class="QCheckBox" name="show_network">
        <property name="text">
         <string>Network</string>
        </property>
        <property name="checked">
         <bool>true</bool>
        </property>
       </widget>
      </item>
      <item>
       <widget class="QCheckBox" name="show_templates">
        <property name="text">
         <string>Templates</string>
        </property>
        <property name="checked">
         <bool>true</bool>
        </property>
       </widget>
      </item>
      <item>
       <widget class="QCheckBox" name="show_standalone">
        <property name="text">
         <string>Standalone</string>
        </property>
        <property name="checked">
         <bool>true</bool>
        </property>
       </widget>
      </item>
      <item>
       <widget class="QCheckBox" name="show_all">
        <property name="text">
         <string>All</string>
        </property>
        <property name="checked">
         <bool>true</bool>
        </property>
       </widget>
      </item>
      <item>
       <spacer name="horizontalSpacer">
        <property name="orientation">
         <enum>Qt::Horizontal</enum>
        </property>
        <property name="sizeHint" stdset="0">
         <size>
          <width>40</width>
          <height>20</height>
         </size>
        </property>
       </spacer>
      </item>
     </layout>
    </item>
   </layout>
  </widget>
  <widget class="QMenuBar" name="menubar">
   <property name="geometry">
    <rect>
     <x>0</x>
     <y>0</y>
     <width>1100</width>
     <height>24</height>
    </rect>
   </property>
   <property name="contextMenuPolicy">
    <enum>Qt::CustomContextMenu</enum>
   </property>
   <widget class="QMenu" name="menu_system">
    <property name="title">
     <string>&amp;System</string>
    </property>
    <addaction name="action_global_settings"/>
    <addaction name="action_show_network"/>
    <addaction name="action_manage_templates"/>
    <addaction name="action_backup"/>
    <addaction name="action_restore"/>
    <addaction name="action_exit"/>
   </widget>
   <widget class="QMenu" name="menu_view">
    <property name="title">
     <string>&amp;View</string>
    </property>
   </widget>
   <widget class="QMenu" name="menu_vm">
    <property name="title">
     <string>&amp;Qube</string>
    </property>
    <widget class="QMenu" name="logs_menu">
     <property name="title">
      <string>&amp;Logs</string>
     </property>
     <property name="icon">
      <iconset resource="../resources.qrc">
       <normaloff>:/log.png</normaloff>:/log.png</iconset>
     </property>
    </widget>
    <addaction name="action_createvm"/>
    <addaction name="action_removevm"/>
    <addaction name="action_clonevm"/>
    <addaction name="separator"/>
    <addaction name="action_resumevm"/>
    <addaction name="action_pausevm"/>
    <addaction name="action_shutdownvm"/>
    <addaction name="action_restartvm"/>
    <addaction name="action_killvm"/>
    <addaction name="separator"/>
    <addaction name="action_settings"/>
    <addaction name="action_editfwrules"/>
    <addaction name="action_appmenus"/>
    <addaction name="action_updatevm"/>
    <addaction name="action_run_command_in_vm"/>
    <addaction name="action_open_console"/>
    <addaction name="action_set_keyboard_layout"/>
    <addaction name="separator"/>
    <addaction name="action_show_logs"/>
   </widget>
   <widget class="QMenu" name="menu_about">
    <property name="title">
     <string>&amp;About</string>
    </property>
    <addaction name="action_about_qubes"/>
   </widget>
   <addaction name="menu_system"/>
   <addaction name="menu_vm"/>
   <addaction name="menu_view"/>
   <addaction name="menu_about"/>
  </widget>
  <widget class="QToolBar" name="toolbar">
   <property name="sizePolicy">
    <sizepolicy hsizetype="Preferred" vsizetype="Preferred">
     <horstretch>0</horstretch>
     <verstretch>0</verstretch>
    </sizepolicy>
   </property>
   <property name="contextMenuPolicy">
    <enum>Qt::CustomContextMenu</enum>
   </property>
   <property name="windowTitle">
    <string>toolBar</string>
   </property>
   <property name="allowedAreas">
    <set>Qt::BottomToolBarArea|Qt::TopToolBarArea</set>
   </property>
   <property name="toolButtonStyle">
    <enum>Qt::ToolButtonTextUnderIcon</enum>
   </property>
   <property name="floatable">
    <bool>false</bool>
   </property>
   <attribute name="toolBarArea">
    <enum>TopToolBarArea</enum>
   </attribute>
   <attribute name="toolBarBreak">
    <bool>false</bool>
   </attribute>
   <addaction name="action_createvm"/>
   <addaction name="action_removevm"/>
   <addaction name="separator"/>
   <addaction name="action_resumevm"/>
   <addaction name="action_pausevm"/>
   <addaction name="action_shutdownvm"/>
   <addaction name="action_restartvm"/>
   <addaction name="separator"/>
   <addaction name="action_settings"/>
   <addaction name="action_editfwrules"/>
   <addaction name="action_appmenus"/>
   <addaction name="action_updatevm"/>
   <addaction name="action_set_keyboard_layout"/>
   <addaction name="action_open_console"/>
   <addaction name="separator"/>
   <addaction name="action_global_settings"/>
   <addaction name="action_backup"/>
   <addaction name="action_restore"/>
   <addaction name="separator"/>
  </widget>
  <action name="action_createvm">
   <property name="icon">
    <iconset resource="../resources.qrc">
     <normaloff>:/createvm.png</normaloff>:/createvm.png</iconset>
   </property>
   <property name="text">
    <string>&amp;New qube</string>
   </property>
   <property name="toolTip">
    <string>Create a new qube</string>
   </property>
  </action>
  <action name="action_removevm">
   <property name="enabled">
    <bool>false</bool>
   </property>
   <property name="icon">
    <iconset resource="../resources.qrc">
     <normaloff>:/removevm.png</normaloff>:/removevm.png</iconset>
   </property>
   <property name="text">
    <string>&amp;Delete qube</string>
   </property>
   <property name="toolTip">
    <string>Remove an existing qube (must be stopped first)</string>
   </property>
  </action>
  <action name="action_resumevm">
   <property name="enabled">
    <bool>false</bool>
   </property>
   <property name="icon">
    <iconset resource="../resources.qrc">
     <normaloff>:/resumevm.png</normaloff>:/resumevm.png</iconset>
   </property>
   <property name="text">
    <string>Start/Resu&amp;me</string>
   </property>
   <property name="toolTip">
    <string>Start/Resume selected qube</string>
   </property>
  </action>
  <action name="action_pausevm">
   <property name="enabled">
    <bool>false</bool>
   </property>
   <property name="icon">
    <iconset resource="../resources.qrc">
     <normaloff>:/pausevm.png</normaloff>:/pausevm.png</iconset>
   </property>
   <property name="text">
    <string>Emergency &amp;pause</string>
   </property>
   <property name="toolTip">
    <string>&lt;p&gt;Pause selected qube&lt;/p&gt;&lt;p&gt;Stops all CPU activity in the selected VM until the VM is unpaused. This action does not change how much memory is allocated to the VM. (EXPERIMENTAL)&lt;/p&gt;</string>
   </property>
  </action>
  <action name="action_shutdownvm">
   <property name="enabled">
    <bool>false</bool>
   </property>
   <property name="icon">
    <iconset resource="../resources.qrc">
     <normaloff>:/shutdownvm.png</normaloff>:/shutdownvm.png</iconset>
   </property>
   <property name="text">
    <string>&amp;Shutdown</string>
   </property>
   <property name="toolTip">
    <string>Shutdown selected qube</string>
   </property>
  </action>
  <action name="action_restartvm">
   <property name="enabled">
    <bool>false</bool>
   </property>
   <property name="icon">
    <iconset resource="../resources.qrc">
     <normaloff>:/restartvm.png</normaloff>:/restartvm.png</iconset>
   </property>
   <property name="text">
    <string>Restar&amp;t </string>
   </property>
   <property name="toolTip">
    <string>Restart selected qube</string>
   </property>
  </action>
  <action name="action_appmenus">
   <property name="enabled">
    <bool>false</bool>
   </property>
   <property name="icon">
    <iconset resource="../resources.qrc">
     <normaloff>:/apps.png</normaloff>:/apps.png</iconset>
   </property>
   <property name="text">
    <string>App s&amp;hortcuts</string>
   </property>
   <property name="toolTip">
    <string>Add/remove app shortcuts for this qube</string>
   </property>
  </action>
  <action name="action_updatevm">
   <property name="enabled">
    <bool>false</bool>
   </property>
   <property name="icon">
    <iconset resource="../resources.qrc">
     <normaloff>:/updateable.png</normaloff>:/updateable.png</iconset>
   </property>
   <property name="text">
    <string>&amp;Update</string>
   </property>
   <property name="toolTip">
    <string>Update qube system</string>
   </property>
  </action>
  <action name="action_editfwrules">
   <property name="icon">
    <iconset resource="../resources.qrc">
     <normaloff>:/firewall.png</normaloff>:/firewall.png</iconset>
   </property>
   <property name="text">
    <string>Edit &amp;firewall</string>
   </property>
   <property name="toolTip">
    <string>Edit qube firewall rules</string>
   </property>
  </action>
  <action name="action_showgraphs">
   <property name="checkable">
    <bool>true</bool>
   </property>
   <property name="icon">
    <iconset resource="../resources.qrc">
     <normaloff>:/showcpuload.png</normaloff>:/showcpuload.png</iconset>
   </property>
   <property name="text">
    <string>Show graphs</string>
   </property>
   <property name="toolTip">
    <string>Show Graphs</string>
   </property>
  </action>
  <action name="action_options">
   <property name="text">
    <string>Options</string>
   </property>
  </action>
  <action name="action_view">
   <property name="text">
    <string>View</string>
   </property>
  </action>
  <action name="action_template">
   <property name="checkable">
    <bool>true</bool>
   </property>
   <property name="checked">
    <bool>true</bool>
   </property>
   <property name="text">
    <string>&amp;Template</string>
   </property>
  </action>
  <action name="action_netvm">
   <property name="checkable">
    <bool>true</bool>
   </property>
   <property name="checked">
    <bool>true</bool>
   </property>
   <property name="text">
    <string>&amp;NetVM</string>
   </property>
  </action>
  <action name="action_settings">
   <property name="icon">
    <iconset resource="../resources.qrc">
     <normaloff>:/settings.png</normaloff>:/settings.png</iconset>
   </property>
   <property name="text">
    <string>S&amp;ettings</string>
   </property>
   <property name="toolTip">
    <string>Qube Settings</string>
   </property>
  </action>
  <action name="action_restore">
   <property name="icon">
    <iconset resource="../resources.qrc">
     <normaloff>:/restore.png</normaloff>:/restore.png</iconset>
   </property>
   <property name="text">
    <string>&amp;Restore</string>
   </property>
   <property name="toolTip">
    <string>Restore qubes from backup</string>
   </property>
  </action>
  <action name="action_backup">
   <property name="icon">
    <iconset resource="../resources.qrc">
     <normaloff>:/backup.png</normaloff>:/backup.png</iconset>
   </property>
   <property name="text">
    <string>&amp;Backup</string>
   </property>
   <property name="toolTip">
    <string>Backup qubes</string>
   </property>
  </action>
  <action name="action_global_settings">
   <property name="icon">
    <iconset resource="../resources.qrc">
     <normaloff>:/global-settings.png</normaloff>:/global-settings.png</iconset>
   </property>
   <property name="text">
    <string>&amp;Global settings</string>
   </property>
  </action>
  <action name="action_show_network">
   <property name="icon">
    <iconset resource="../resources.qrc">
     <normaloff>:/networking.png</normaloff>:/networking.png</iconset>
   </property>
   <property name="text">
    <string>&amp;Qubes Network</string>
   </property>
   <property name="visible">
    <bool>false</bool>
   </property>
  </action>
  <action name="action_state">
   <property name="checkable">
    <bool>true</bool>
   </property>
   <property name="checked">
    <bool>true</bool>
   </property>
   <property name="text">
    <string>&amp;State</string>
   </property>
  </action>
  <action name="action_killvm">
   <property name="icon">
    <iconset resource="../resources.qrc">
     <normaloff>:/killvm.png</normaloff>:/killvm.png</iconset>
   </property>
   <property name="text">
    <string>&amp;Kill</string>
   </property>
   <property name="toolTip">
    <string>Kill selected qube</string>
   </property>
  </action>
  <action name="action_set_keyboard_layout">
   <property name="icon">
    <iconset resource="../resources.qrc">
     <normaloff>:/kbd-layout.png</normaloff>:/kbd-layout.png</iconset>
   </property>
   <property name="text">
    <string>Keyboard la&amp;yout</string>
   </property>
   <property name="toolTip">
    <string>Set keyboard layout per qube</string>
   </property>
  </action>
  <action name="action_vm_type">
   <property name="checkable">
    <bool>true</bool>
   </property>
   <property name="checked">
    <bool>true</bool>
   </property>
   <property name="text">
    <string>T&amp;ype</string>
   </property>
   <property name="toolTip">
    <string>Qube Type</string>
   </property>
  </action>
  <action name="action_label">
   <property name="checkable">
    <bool>true</bool>
   </property>
   <property name="checked">
    <bool>true</bool>
   </property>
   <property name="text">
    <string>&amp;Label</string>
   </property>
  </action>
  <action name="action_name">
   <property name="checkable">
    <bool>true</bool>
   </property>
   <property name="checked">
    <bool>true</bool>
   </property>
   <property name="text">
    <string>N&amp;ame</string>
   </property>
  </action>
  <action name="action_toolbar">
   <property name="checkable">
    <bool>true</bool>
   </property>
   <property name="checked">
    <bool>true</bool>
   </property>
   <property name="text">
    <string>Show tool bar</string>
   </property>
  </action>
  <action name="action_menubar">
   <property name="checkable">
    <bool>true</bool>
   </property>
   <property name="checked">
    <bool>true</bool>
   </property>
   <property name="text">
    <string>Show menu bar</string>
   </property>
  </action>
  <action name="action_about_qubes">
   <property name="icon">
    <iconset theme="qubes-manager">
     <normaloff>.</normaloff>.</iconset>
   </property>
   <property name="text">
    <string>&amp;Qubes OS</string>
   </property>
  </action>
  <action name="action_size_on_disk">
   <property name="checkable">
    <bool>true</bool>
   </property>
   <property name="checked">
    <bool>true</bool>
   </property>
   <property name="text">
    <string>Si&amp;ze</string>
   </property>
   <property name="toolTip">
    <string>Size on disk</string>
   </property>
  </action>
  <action name="action_run_command_in_vm">
   <property name="icon">
    <iconset resource="../resources.qrc">
     <normaloff>:/run-command.png</normaloff>:/run-command.png</iconset>
   </property>
   <property name="text">
    <string>&amp;Run command in qube</string>
   </property>
   <property name="toolTip">
    <string>Run command in the specified qube</string>
   </property>
  </action>
  <action name="action_clonevm">
   <property name="enabled">
    <bool>false</bool>
   </property>
   <property name="icon">
    <iconset resource="../resources.qrc">
     <normaloff>:/templatevm.png</normaloff>:/templatevm.png</iconset>
   </property>
   <property name="text">
    <string>&amp;Clone qube</string>
   </property>
   <property name="toolTip">
    <string>Clone qube</string>
   </property>
  </action>
  <action name="action_internal">
   <property name="checkable">
    <bool>true</bool>
   </property>
   <property name="checked">
    <bool>true</bool>
   </property>
   <property name="text">
    <string>Inte&amp;rnal</string>
   </property>
   <property name="toolTip">
    <string>Is an internal qube</string>
   </property>
  </action>
  <action name="action_startvm_tools_install">
   <property name="enabled">
    <bool>false</bool>
   </property>
   <property name="icon">
    <iconset resource="../resources.qrc">
     <normaloff>:/resumevm.png</normaloff>:/resumevm.png</iconset>
   </property>
   <property name="text">
    <string>Start qube for Window Tools installation</string>
   </property>
   <property name="toolTip">
    <string>Start qube for Window Tools installation</string>
   </property>
  </action>
  <action name="action_ip">
   <property name="checkable">
    <bool>true</bool>
   </property>
   <property name="checked">
    <bool>true</bool>
   </property>
   <property name="text">
    <string>&amp;IP</string>
   </property>
  </action>
  <action name="action_backups">
   <property name="checkable">
    <bool>true</bool>
   </property>
   <property name="checked">
    <bool>true</bool>
   </property>
   <property name="text">
    <string>Include in &amp;backups</string>
   </property>
  </action>
  <action name="action_last_backup">
   <property name="checkable">
    <bool>true</bool>
   </property>
   <property name="checked">
    <bool>true</bool>
   </property>
   <property name="text">
    <string>Last back&amp;up</string>
   </property>
  </action>
  <action name="action_search">
   <property name="text">
    <string>Search</string>
   </property>
   <property name="shortcut">
    <string>Ctrl+F</string>
   </property>
  </action>
  <action name="action_exit">
   <property name="text">
    <string>&amp;Exit Qube Manager</string>
   </property>
  </action>
  <action name="action_manage_templates">
   <property name="text">
    <string>Manage templates for qubes</string>
   </property>
   <property name="toolTip">
    <string>Launch a tool that allows multiple templates to be changed at once</string>
   </property>
  </action>
  <action name="action_dispvm_template">
   <property name="checkable">
    <bool>true</bool>
   </property>
   <property name="checked">
    <bool>true</bool>
   </property>
   <property name="text">
    <string>Default DisposableVM Template</string>
   </property>
   <property name="toolTip">
    <string>&lt;html&gt;&lt;head/&gt;&lt;body&gt;&lt;p&gt;Default DisposableVM Template&lt;br/&gt;&lt;br/&gt;Which qube should be used by default as a template for DisposableVMs started from this one? DisposableVMs will inherit their template's configuration and installed programs.&lt;/p&gt;&lt;/body&gt;&lt;/html&gt;</string>
   </property>
  </action>
  <action name="action_is_dvm_template">
   <property name="checkable">
    <bool>true</bool>
   </property>
   <property name="checked">
    <bool>true</bool>
   </property>
   <property name="text">
    <string>DisposableVM Template</string>
   </property>
   <property name="toolTip">
    <string>&lt;html&gt;&lt;head/&gt;&lt;body&gt;&lt;p&gt;DisposableVM Template&lt;/p&gt;&lt;p&gt;&lt;br/&gt;&lt;/p&gt;&lt;p&gt;Allows using this qube as a template for DisposableVMs. The DisposableVMs will inherit the VM's state (configuration, installed programs etc.), but their state will not persist between restarts. &lt;/p&gt;&lt;/body&gt;&lt;/html&gt;</string>
   </property>
  </action>
  <action name="action_virt_mode">
   <property name="checkable">
    <bool>true</bool>
   </property>
   <property name="checked">
    <bool>true</bool>
   </property>
   <property name="text">
    <string>Virtualization Mode</string>
   </property>
  </action>
  <action name="action_open_console">
   <property name="icon">
    <iconset resource="../resources.qrc">
     <normaloff>:/log.png</normaloff>
     <normalon>:/log.png</normalon>:/log.png</iconset>
   </property>
   <property name="text">
    <string>Open console in qube</string>
   </property>
   <property name="toolTip">
    <string>Open a secure Xen console in the qube. Useful chiefly for debugging purposes: for normal operation, use &quot;Run Terminal&quot; from the Domains widget. </string>
   </property>
  </action>
<<<<<<< HEAD
  <action name="action_show_logs">
   <property name="icon">
    <iconset>
     <normaloff>:/log.png</normaloff>:/log.png</iconset>
   </property>
   <property name="text">
    <string>Logs</string>
=======
  <action name="action_compact_view">
   <property name="checkable">
    <bool>true</bool>
   </property>
   <property name="text">
    <string>Compact View</string>
>>>>>>> 3d1ff3e5
   </property>
  </action>
 </widget>
 <resources>
  <include location="../resources.qrc"/>
 </resources>
 <connections/>
</ui><|MERGE_RESOLUTION|>--- conflicted
+++ resolved
@@ -949,7 +949,6 @@
     <string>Open a secure Xen console in the qube. Useful chiefly for debugging purposes: for normal operation, use &quot;Run Terminal&quot; from the Domains widget. </string>
    </property>
   </action>
-<<<<<<< HEAD
   <action name="action_show_logs">
    <property name="icon">
     <iconset>
@@ -957,14 +956,14 @@
    </property>
    <property name="text">
     <string>Logs</string>
-=======
+   </property>
+  </action>
   <action name="action_compact_view">
    <property name="checkable">
     <bool>true</bool>
    </property>
    <property name="text">
     <string>Compact View</string>
->>>>>>> 3d1ff3e5
    </property>
   </action>
  </widget>
