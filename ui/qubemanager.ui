--- conflicted
+++ resolved
@@ -143,15 +143,6 @@
       <attribute name="horizontalHeaderCascadingSectionResizes">
        <bool>false</bool>
       </attribute>
-<<<<<<< HEAD
-=======
-      <attribute name="horizontalHeaderMinimumSectionSize">
-       <number>150</number>
-      </attribute>
-      <attribute name="horizontalHeaderDefaultSectionSize">
-       <number>150</number>
-      </attribute>
->>>>>>> f1ad829d
       <attribute name="verticalHeaderVisible">
        <bool>false</bool>
       </attribute>
