<?xml version="1.0" encoding="UTF-8"?>
<ui version="4.0">
 <class>Dialog</class>
 <widget class="QDialog" name="Dialog">
  <property name="geometry">
   <rect>
    <x>0</x>
    <y>0</y>
    <width>500</width>
    <height>500</height>
   </rect>
  </property>
  <property name="windowTitle">
   <string>Select devices</string>
  </property>
<<<<<<< HEAD
  <layout class="QGridLayout" name="gridLayout">
   <item row="0" column="0">
    <widget class="QLabel" name="label">
     <property name="text">
      <string>Which PCI devices should use the no strict reset option?</string>
     </property>
    </widget>
   </item>
   <item row="1" column="0">
    <widget class="QListWidget" name="device_list">
     <property name="selectionMode">
      <enum>QAbstractItemView::MultiSelection</enum>
     </property>
    </widget>
   </item>
   <item row="2" column="0">
    <widget class="QLabel" name="label_2">
     <property name="font">
      <font>
       <italic>true</italic>
      </font>
     </property>
     <property name="text">
      <string>Note: use this option only if &quot;unable to reset PCI device&quot; error occurs. </string>
     </property>
     <property name="wordWrap">
      <bool>true</bool>
     </property>
    </widget>
   </item>
   <item row="3" column="0">
    <widget class="QDialogButtonBox" name="buttonBox">
     <property name="orientation">
      <enum>Qt::Horizontal</enum>
     </property>
     <property name="standardButtons">
      <set>QDialogButtonBox::Cancel|QDialogButtonBox::Ok</set>
     </property>
    </widget>
   </item>
  </layout>
=======
  <widget class="QDialogButtonBox" name="buttonBox">
   <property name="geometry">
    <rect>
     <x>10</x>
     <y>260</y>
     <width>391</width>
     <height>32</height>
    </rect>
   </property>
   <property name="orientation">
    <enum>Qt::Horizontal</enum>
   </property>
   <property name="standardButtons">
    <set>QDialogButtonBox::Cancel|QDialogButtonBox::Ok</set>
   </property>
  </widget>
  <widget class="QListWidget" name="device_list">
   <property name="geometry">
    <rect>
     <x>0</x>
     <y>40</y>
     <width>391</width>
     <height>171</height>
    </rect>
   </property>
   <property name="selectionMode">
    <enum>QAbstractItemView::MultiSelection</enum>
   </property>
  </widget>
  <widget class="QLabel" name="label">
   <property name="geometry">
    <rect>
     <x>0</x>
     <y>0</y>
     <width>391</width>
     <height>31</height>
    </rect>
   </property>
   <property name="text">
    <string>Which PCI devices should use the &quot;no strict reset&quot; option?</string>
   </property>
  </widget>
  <widget class="QLabel" name="label_2">
   <property name="geometry">
    <rect>
     <x>0</x>
     <y>220</y>
     <width>391</width>
     <height>41</height>
    </rect>
   </property>
   <property name="font">
    <font>
     <italic>true</italic>
    </font>
   </property>
   <property name="text">
    <string>Note: Use this option only if an &quot;unable to reset PCI device&quot; error occurs. </string>
   </property>
   <property name="wordWrap">
    <bool>true</bool>
   </property>
  </widget>
>>>>>>> cf2699a7
 </widget>
 <tabstops>
  <tabstop>device_list</tabstop>
  <tabstop>buttonBox</tabstop>
 </tabstops>
 <resources/>
 <connections>
  <connection>
   <sender>buttonBox</sender>
   <signal>accepted()</signal>
   <receiver>Dialog</receiver>
   <slot>accept()</slot>
   <hints>
    <hint type="sourcelabel">
     <x>248</x>
     <y>254</y>
    </hint>
    <hint type="destinationlabel">
     <x>157</x>
     <y>274</y>
    </hint>
   </hints>
  </connection>
  <connection>
   <sender>buttonBox</sender>
   <signal>rejected()</signal>
   <receiver>Dialog</receiver>
   <slot>reject()</slot>
   <hints>
    <hint type="sourcelabel">
     <x>316</x>
     <y>260</y>
    </hint>
    <hint type="destinationlabel">
     <x>286</x>
     <y>274</y>
    </hint>
   </hints>
  </connection>
 </connections>
</ui><|MERGE_RESOLUTION|>--- conflicted
+++ resolved
@@ -13,12 +13,11 @@
   <property name="windowTitle">
    <string>Select devices</string>
   </property>
-<<<<<<< HEAD
   <layout class="QGridLayout" name="gridLayout">
    <item row="0" column="0">
     <widget class="QLabel" name="label">
      <property name="text">
-      <string>Which PCI devices should use the no strict reset option?</string>
+      <string>Which PCI devices should use the &quot;no strict reset&quot; option?</string>
      </property>
     </widget>
    </item>
@@ -37,7 +36,7 @@
       </font>
      </property>
      <property name="text">
-      <string>Note: use this option only if &quot;unable to reset PCI device&quot; error occurs. </string>
+      <string>Note: Use this option only if an &quot;unable to reset PCI device&quot; error occurs. </string>
      </property>
      <property name="wordWrap">
       <bool>true</bool>
@@ -55,71 +54,6 @@
     </widget>
    </item>
   </layout>
-=======
-  <widget class="QDialogButtonBox" name="buttonBox">
-   <property name="geometry">
-    <rect>
-     <x>10</x>
-     <y>260</y>
-     <width>391</width>
-     <height>32</height>
-    </rect>
-   </property>
-   <property name="orientation">
-    <enum>Qt::Horizontal</enum>
-   </property>
-   <property name="standardButtons">
-    <set>QDialogButtonBox::Cancel|QDialogButtonBox::Ok</set>
-   </property>
-  </widget>
-  <widget class="QListWidget" name="device_list">
-   <property name="geometry">
-    <rect>
-     <x>0</x>
-     <y>40</y>
-     <width>391</width>
-     <height>171</height>
-    </rect>
-   </property>
-   <property name="selectionMode">
-    <enum>QAbstractItemView::MultiSelection</enum>
-   </property>
-  </widget>
-  <widget class="QLabel" name="label">
-   <property name="geometry">
-    <rect>
-     <x>0</x>
-     <y>0</y>
-     <width>391</width>
-     <height>31</height>
-    </rect>
-   </property>
-   <property name="text">
-    <string>Which PCI devices should use the &quot;no strict reset&quot; option?</string>
-   </property>
-  </widget>
-  <widget class="QLabel" name="label_2">
-   <property name="geometry">
-    <rect>
-     <x>0</x>
-     <y>220</y>
-     <width>391</width>
-     <height>41</height>
-    </rect>
-   </property>
-   <property name="font">
-    <font>
-     <italic>true</italic>
-    </font>
-   </property>
-   <property name="text">
-    <string>Note: Use this option only if an &quot;unable to reset PCI device&quot; error occurs. </string>
-   </property>
-   <property name="wordWrap">
-    <bool>true</bool>
-   </property>
-  </widget>
->>>>>>> cf2699a7
  </widget>
  <tabstops>
   <tabstop>device_list</tabstop>
